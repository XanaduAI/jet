#pragma once

#include <algorithm>
#include <memory>
#include <numeric>
#include <random>
#include <string>
#include <unordered_map>
#include <vector>

#include "Abort.hpp"
#include "CudaTensorHelpers.hpp"
#include "Tensor.hpp"
#include "Utilities.hpp"

#include <cuComplex.h>
#include <cuda.h>
#include <cuda_runtime.h>
#include <curand.h>
#include <cutensor.h>

namespace {
using namespace Jet::CudaTensorHelpers;
}

namespace Jet {

template <class T = cuComplex> class CudaTensor {

    static_assert(CudaTensorHelpers::is_supported_data_type<T>,
                  "CudaTensor supports cuComplex (float2) and cuDoubleComplex "
                  "(double2) data types.");

  public:
    using scalar_type_t = T;
    using scalar_type_t_precision = decltype(std::declval<T>().x);

    template <class U = T>
    static CudaTensor<U> AddTensors(const CudaTensor<U> &A,
                                    const CudaTensor<U> &B)
    {

        static const CudaTensor<U> zero;

        // The zero tensor is used in reductions where the shape of an
        // accumulator is not known beforehand.
<<<<<<< HEAD
        CudaTensor<U> *ret_val = nullptr;
        if (A == zero) {
            ret_val = const_cast<CudaTensor<U> *>(&B);
        }
        else if (B == zero) {
            ret_val = const_cast<CudaTensor<U> *>(&A);
        }
        if (ret_val != nullptr)
            return *ret_val;
=======
        if (A == zero) {
            return B;
        }
        else if (B == zero) {
            return A;
        }
>>>>>>> 51e01320

        const auto disjoint_indices = Jet::Utilities::VectorDisjunctiveUnion(
            A.GetIndices(), B.GetIndices());

        JET_ABORT_IF_NOT(
            disjoint_indices.empty(),
            "Tensor addition with disjoint indices is not supported.");

        CudaTensor<U> C(A);

        // Align the underlying data vectors of `A` and `B`.
        cutensorHandle_t handle;
        cutensorInit(&handle);

<<<<<<< HEAD
=======
        static const U one = {1.0, 0.0};

>>>>>>> 51e01320
        cutensorTensorDescriptor_t b_descriptor, c_descriptor;
        cutensorStatus_t cutensor_err;
        cudaDataType_t data_type;

<<<<<<< HEAD
        if constexpr (std::is_same<U, cuDoubleComplex>::value ||
                      std::is_same<U, double2>::value) {
=======
        if constexpr (std::is_same_v<U, cuDoubleComplex> ||
                      std::is_same_v<U, double2>) {
>>>>>>> 51e01320
            data_type = CUDA_C_64F;
        }
        else {
            data_type = CUDA_C_32F;
        }

        const auto &b_indices = B.GetIndices();
        const auto &c_indices = C.GetIndices();

        const std::vector<int64_t> b_strides =
            CudaTensorHelpers::GetStrides(B.GetShape());
        const std::vector<int64_t> c_strides =
            CudaTensorHelpers::GetStrides(C.GetShape());

        std::unordered_map<std::string, int> index_to_mode_map;
        std::unordered_map<size_t, int64_t> mode_to_dimension_map;

        for (size_t i = 0; i < c_indices.size(); i++) {
<<<<<<< HEAD
            if (!index_to_mode_map.count(c_indices[i])) {
                index_to_mode_map[c_indices[i]] = i;
                mode_to_dimension_map[i] = static_cast<int64_t>(
                    C.GetIndexToDimension().at(c_indices[i]));
            }
        }

        size_t stride = c_indices.size();
        for (size_t i = 0; i < b_indices.size(); i++) {
            if (!index_to_mode_map.count(b_indices[i])) {
                index_to_mode_map[b_indices[i]] = stride + i;
                mode_to_dimension_map[stride + i] = static_cast<int64_t>(
                    B.GetIndexToDimension().at(b_indices[i]));
=======

            if (index_to_mode_map.insert({c_indices[i], i}).second) {
                mode_to_dimension_map.emplace(
                    i, static_cast<int64_t>(
                           C.GetIndexToDimension().at(c_indices[i])));
>>>>>>> 51e01320
            }
        }

        std::vector<int32_t> b_modes(b_indices.size());
        std::vector<int32_t> c_modes(c_indices.size());

        for (size_t i = 0; i < b_indices.size(); i++) {
            b_modes[i] = index_to_mode_map[b_indices[i]];
        }
        for (size_t i = 0; i < c_indices.size(); i++) {
            c_modes[i] = index_to_mode_map[c_indices[i]];
        }

        std::vector<int64_t> b_dimensions(b_modes.size());
<<<<<<< HEAD
        for (size_t idx = 0; idx < b_modes.size(); idx++) {
            b_dimensions[idx] = mode_to_dimension_map[b_modes[idx]];
        }
        std::vector<int64_t> c_dimensions(c_modes.size());
        for (size_t idx = 0; idx < c_modes.size(); idx++) {
            c_dimensions[idx] = mode_to_dimension_map[c_modes[idx]];
=======
        for (size_t i = 0; i < b_modes.size(); i++) {
            b_dimensions[i] = mode_to_dimension_map[b_modes[i]];
        }
        std::vector<int64_t> c_dimensions(c_modes.size());
        for (size_t i = 0; i < c_modes.size(); i++) {
            c_dimensions[i] = mode_to_dimension_map[c_modes[i]];
>>>>>>> 51e01320
        }

        cutensor_err = cutensorInitTensorDescriptor(
            &handle, &b_descriptor, b_modes.size(), b_dimensions.data(),
            b_strides.data(), data_type, CUTENSOR_OP_IDENTITY);
        JET_CUTENSOR_IS_SUCCESS(cutensor_err);

        cutensor_err = cutensorInitTensorDescriptor(
            &handle, &c_descriptor, c_modes.size(), c_dimensions.data(),
            c_strides.data(), data_type, CUTENSOR_OP_IDENTITY);
        JET_CUTENSOR_IS_SUCCESS(cutensor_err);

        cutensor_err = cutensorElementwiseBinary(
            &handle, &one, B.GetData(), &b_descriptor, b_modes.data(), &one,
            C.GetData(), &c_descriptor, c_modes.data(), C.GetData(),
            &c_descriptor, c_modes.data(), CUTENSOR_OP_ADD, data_type, nullptr);
        JET_CUTENSOR_IS_SUCCESS(cutensor_err);

        return C;
    }

    CudaTensor<T> AddTensor(const CudaTensor<T> &other) const
    {
        return AddTensors<T>(*this, other);
    }

    void InitIndicesAndShape(const std::vector<std::string> &indices,
                             const std::vector<size_t> &shape)
    {
        Clear_();
        shape_ = (shape);
        indices_ = (indices);

        for (size_t i = 0; i < shape_.size(); ++i) {
            index_to_dimension_[indices_[i]] = shape_[i];
            index_to_axes_[indices_[i]] = i;
        }

        JET_CUDA_IS_SUCCESS(
            cudaMalloc(reinterpret_cast<void **>(&data_),
                       Jet::Utilities::ShapeToSize(shape_) * sizeof(T)));
    }

    CudaTensor() : data_{nullptr}
    {
        T h_dat({.x = 0.0, .y = 0.0});
        JET_CUDA_IS_SUCCESS(
            cudaMalloc(reinterpret_cast<void **>(&data_), sizeof(T)));
        JET_CUDA_IS_SUCCESS(
            cudaMemcpy(data_, &h_dat, sizeof(T), cudaMemcpyHostToDevice));
    }

    CudaTensor(const std::vector<std::string> &indices,
               const std::vector<size_t> &shape)
        : data_{nullptr}
    {
        InitIndicesAndShape(indices, shape);
    }

    CudaTensor(const std::vector<std::string> &indices,
               const std::vector<size_t> &shape, const std::vector<T> data)
        : CudaTensor(indices, shape)
    {
        JET_CUDA_IS_SUCCESS(cudaMemcpy(data_, data.data(),
                                       sizeof(T) * data.size(),
                                       cudaMemcpyHostToDevice));
    }

    CudaTensor(const std::vector<std::string> &indices,
               const std::vector<size_t> &shape, const T *data)
        : CudaTensor(indices, shape)
    {
        JET_CUDA_IS_SUCCESS(cudaMemcpy(
            data_, data, sizeof(T) * Jet::Utilities::ShapeToSize(shape),
            cudaMemcpyHostToDevice));
    }

    CudaTensor(const std::vector<size_t> &shape) : data_{nullptr}
    {
        using namespace Utilities;
        std::vector<std::string> indices(shape.size());
        for (size_t i = 0; i < indices.size(); i++) {
            indices[i] = std::string("?") + GenerateStringIndex(i);
        }
        InitIndicesAndShape(indices, shape);
    }

    ~CudaTensor() { JET_CUDA_IS_SUCCESS(cudaFree(data_)); }

    template <class U = T>
    static CudaTensor<U> ContractTensors(const CudaTensor<U> &a_tensor,
                                         const CudaTensor<U> &b_tensor)
    {
        using namespace Utilities;

        auto &&left_indices =
            VectorSubtraction(a_tensor.GetIndices(), b_tensor.GetIndices());
        auto &&right_indices =
            VectorSubtraction(b_tensor.GetIndices(), a_tensor.GetIndices());

        size_t left_dim = 1;
        size_t right_dim = 1;

        for (size_t i = 0; i < left_indices.size(); ++i) {
            left_dim *= a_tensor.index_to_dimension_.at(left_indices[i]);
        }
        for (size_t i = 0; i < right_indices.size(); ++i) {
            right_dim *= b_tensor.index_to_dimension_.at(right_indices[i]);
        }

        auto &&c_indices = VectorUnion(left_indices, right_indices);

        std::vector<size_t> c_shape(c_indices.size());
        for (size_t i = 0; i < left_indices.size(); ++i)
            c_shape[i] = a_tensor.GetIndexToDimension().at(left_indices[i]);
        for (size_t i = 0; i < right_indices.size(); ++i)
            c_shape[i + left_indices.size()] =
                b_tensor.GetIndexToDimension().at(right_indices[i]);

        CudaTensor<U> c_tensor(c_indices, c_shape);

        CudaContractionPlan cplan;

        GetCudaContractionPlan<T>(cplan, a_tensor, b_tensor, c_tensor);
        ContractTensorsWithoutAllocation<T>(a_tensor, b_tensor, c_tensor,
                                            cplan);
        return c_tensor;
    }

    CudaTensor<T> ContractTensors(const CudaTensor<T> &other) const
    {
        return ContractTensors<T>(*this, other);
    }

    const std::vector<std::string> &GetIndices() const { return indices_; }

    std::vector<size_t>
    ConvertIndicesToAxes(const std::vector<std::string> &indices) const
    {
        std::vector<size_t> axes(indices.size());
        for (size_t i = 0; i < indices.size(); i++) {
            axes[i] = index_to_axes_.at(indices[i]);
        }
        return axes;
    }

    void Clear_()
    {
        index_to_dimension_.clear();
        index_to_axes_.clear();
        shape_.clear();
        indices_.clear();
        JET_CUDA_IS_SUCCESS(cudaFree(data_));
        data_ = nullptr;
    }

    void Move_(CudaTensor &&other)
    {
        Clear_();
        indices_ = std::move(other.indices_);
        shape_ = std::move(other.shape_);
        index_to_dimension_ = std::move(other.index_to_dimension_);
        index_to_axes_ = std::move(other.index_to_axes_);
        data_ = other.data_;
        other.data_ = nullptr;
    }

    CudaTensor(CudaTensor &&other) : data_{nullptr} { Move_(std::move(other)); }

    CudaTensor(const CudaTensor &other) : data_{nullptr}
    {
        InitIndicesAndShape(other.GetIndices(), other.GetShape());

        JET_CUDA_IS_SUCCESS(cudaMemcpy(data_, other.GetData(),
                                       sizeof(T) * other.GetSize(),
                                       cudaMemcpyDeviceToDevice));
    }

    template <class CPUData>
    CudaTensor(const Tensor<CPUData> &other) : data_{nullptr}
    {
        static_assert(sizeof(CPUData) == sizeof(T),
                      "Size of CPU and GPU data types do not match.");

        InitIndicesAndShape(ReverseVector(other.GetIndices()),
                            ReverseVector(other.GetShape()));
        CopyHostDataToGpu(const_cast<T *>(
            reinterpret_cast<const T *>(other.GetData().data())));
    }

    template <class CPUData> CudaTensor &operator=(const Tensor<CPUData> &other)
    {
        static_assert(sizeof(CPUData) == sizeof(T),
                      "Size of CPU and GPU data types do not match.");

        InitIndicesAndShape(ReverseVector(other.GetIndices()),
                            ReverseVector(other.GetShape()));
        CopyHostDataToGpu(const_cast<T *>(
            reinterpret_cast<const T *>(other.GetData().data())));
        return *this;
    }

    CudaTensor &operator=(const CudaTensor &other)
    {
        if (this != &other) // not a self-assignment
        {
            InitIndicesAndShape(other.GetIndices(), other.GetShape());
            JET_CUDA_IS_SUCCESS(cudaMemcpy(data_, other.GetData(),
                                           sizeof(T) * other.GetSize(),
                                           cudaMemcpyDeviceToDevice));
        }
        return *this;
    }

    T *GetData() { return data_; }
    const T *GetData() const { return data_; }

    const std::vector<size_t> &GetShape() const { return shape_; }

    size_t GetSize() const { return Jet::Utilities::ShapeToSize(shape_); }

    inline void CopyHostDataToGpu(T *host_tensor)
    {
        JET_CUDA_IS_SUCCESS(cudaMemcpy(
            data_, host_tensor, sizeof(T) * GetSize(), cudaMemcpyHostToDevice));
    }

    inline void CopyGpuDataToHost(T *host_tensor) const
    {
        JET_CUDA_IS_SUCCESS(cudaMemcpy(
            host_tensor, data_, sizeof(T) * GetSize(), cudaMemcpyDeviceToHost));
    }

    inline void CopyGpuDataToGpu(T *host_tensor)
    {
        JET_CUDA_IS_SUCCESS(cudaMemcpy(host_tensor, data_,
                                       sizeof(T) * GetSize(),
                                       cudaMemcpyDeviceToDevice));
    }

    inline void AsyncCopyHostDataToGpu(T *host_tensor, cudaStream_t stream = 0)
    {
        JET_CUDA_IS_SUCCESS(cudaMemcpyAsync(data_, host_tensor,
                                            sizeof(T) * GetSize(),
                                            cudaMemcpyHostToDevice, stream));
    }

    inline void AsyncCopyGpuDataToHost(T *host_tensor, cudaStream_t stream = 0)
    {
        JET_CUDA_IS_SUCCESS(cudaMemcpyAsync(host_tensor, data_,
                                            sizeof(T) * GetSize(),
                                            cudaMemcpyDeviceToHost, stream));
    }

    const std::unordered_map<std::string, size_t> &GetIndexToDimension() const
    {
        return index_to_dimension_;
    }

    explicit operator Tensor<std::complex<scalar_type_t_precision>>() const
    {
        std::vector<std::complex<scalar_type_t_precision>> host_data(
            GetSize(), {0.0, 0.0});

        CopyGpuDataToHost(reinterpret_cast<T *>(host_data.data()));
        auto t = Tensor<std::complex<scalar_type_t_precision>>(
            ReverseVector(GetIndices()), ReverseVector(GetShape()), host_data);
        return t;
    }

    /**
     * @brief Randomly assign values to `%Tensor` object data. This method
     * will allow for reproducible random number generation with a given seed.
     *
     * @param seed Seed the RNG with a given value.
     */
    void FillRandom(size_t seed)
    {
        static curandGenerator_t rng;
        JET_CURAND_IS_SUCCESS(
            curandCreateGenerator(&rng, CURAND_RNG_PSEUDO_DEFAULT));
        JET_CURAND_IS_SUCCESS(curandSetPseudoRandomGeneratorSeed(rng, seed));
        JET_CURAND_IS_SUCCESS(curandGenerateUniform(
            rng, reinterpret_cast<scalar_type_t_precision *>(data_),
            2 * GetSize()));
    }

    /**
     * @brief Randomly assign values to `%CudaTensor` object data.
     *
     */
    void FillRandom()
    {
        static curandGenerator_t rng;
        JET_CURAND_IS_SUCCESS(
            curandCreateGenerator(&rng, CURAND_RNG_PSEUDO_DEFAULT));
        JET_CURAND_IS_SUCCESS(
            curandSetPseudoRandomGeneratorSeed(rng, std::random_device{}()));
        JET_CURAND_IS_SUCCESS(curandGenerateUniform(
            rng, reinterpret_cast<scalar_type_t_precision *>(data_),
            2 * GetSize()));
    }

    /**
     * @brief Change `%CudaTensor` index label at given location.
     *
     * @param ind Location of `%CudaTensor` index label.
     * @param new_string New `%CudaTensor` index label.
     */
    void RenameIndex(size_t ind, std::string new_string)
    {
        std::string old_string = GetIndices()[ind];

        if (old_string != new_string) {
            JET_ABORT_IF_NOT(
                index_to_dimension_.find(new_string) ==
                    index_to_dimension_.end(),
                "Renaming index to already existing value is not allowed.")

            indices_[ind] = new_string;
            index_to_dimension_[new_string] = index_to_dimension_[old_string];
            index_to_dimension_.erase(old_string);
        }
    }

    struct CudaContractionPlan {

        cutensorHandle_t handle;
        cutensorContractionPlan_t plan;
        size_t work_size;
        void *work;

<<<<<<< HEAD
        ~CudaContractionPlan() { cudaFree(work); }
=======
        ~CudaContractionPlan() { JET_CUDA_IS_SUCCESS(cudaFree(work)); }
>>>>>>> 51e01320
    };

    template <class U = T>
    static void GetCudaContractionPlan(CudaContractionPlan &cplan,
                                       const CudaTensor<U> &a_tensor,
                                       const CudaTensor<U> &b_tensor,
                                       const CudaTensor<U> &c_tensor)
    {
        using namespace Jet::Utilities;

        cudaDataType_t data_type;
        cutensorComputeType_t compute_type;

        if constexpr (std::is_same_v<U, cuDoubleComplex> ||
                      std::is_same_v<U, double2>) {
            data_type = CUDA_C_64F;
            compute_type = CUTENSOR_COMPUTE_64F;
        }
        else {
            data_type = CUDA_C_32F;
            compute_type = CUTENSOR_COMPUTE_32F;
        }

        const auto &a_indices = a_tensor.GetIndices();
        const auto &b_indices = b_tensor.GetIndices();
        const auto &c_indices = c_tensor.GetIndices();

        std::unordered_map<std::string, int> index_to_mode_map;
        std::unordered_map<size_t, int64_t> mode_to_dimension_map;

        for (size_t i = 0; i < a_indices.size(); i++) {
            if (!index_to_mode_map.count(a_indices[i])) {
                index_to_mode_map[a_indices[i]] = i;
                mode_to_dimension_map.emplace(
                    i, static_cast<int64_t>(
                           a_tensor.GetIndexToDimension().at(a_indices[i])));
            }
        }

        size_t stride = a_indices.size();
        for (size_t i = 0; i < b_indices.size(); i++) {
            if (!index_to_mode_map.count(b_indices[i])) {
                index_to_mode_map[b_indices[i]] = stride + i;
                mode_to_dimension_map.emplace(
                    stride + i,
                    static_cast<int64_t>(
                        b_tensor.GetIndexToDimension().at(b_indices[i])));
            }
        }

        std::vector<int32_t> a_modes(a_indices.size());
        std::vector<int32_t> b_modes(b_indices.size());
        std::vector<int32_t> c_modes(c_indices.size());

        for (size_t i = 0; i < a_indices.size(); i++) {
            a_modes[i] = index_to_mode_map[a_indices[i]];
        }
        for (size_t i = 0; i < b_indices.size(); i++) {
            b_modes[i] = index_to_mode_map[b_indices[i]];
        }
        for (size_t i = 0; i < c_indices.size(); i++) {
            c_modes[i] = index_to_mode_map[c_indices[i]];
        }

        std::vector<int64_t> c_dimensions(c_modes.size());
        for (size_t i = 0; i < c_modes.size(); i++) {
            c_dimensions[i] = mode_to_dimension_map[c_modes[i]];
        }

        std::vector<int64_t> a_dimensions(a_modes.size());
        for (size_t i = 0; i < a_modes.size(); i++) {
            a_dimensions[i] = mode_to_dimension_map[a_modes[i]];
        }

        std::vector<int64_t> b_dimensions(b_modes.size());
        for (size_t i = 0; i < b_modes.size(); i++) {
            b_dimensions[i] = mode_to_dimension_map[b_modes[i]];
        }

        cutensorHandle_t handle;
        JET_CUTENSOR_IS_SUCCESS(cutensorInit(&handle));

        const std::vector<int64_t> a_strides =
            CudaTensorHelpers::GetStrides(a_tensor.GetShape());
        const std::vector<int64_t> b_strides =
            CudaTensorHelpers::GetStrides(b_tensor.GetShape());
        const std::vector<int64_t> c_strides =
            CudaTensorHelpers::GetStrides(c_tensor.GetShape());

        cutensorStatus_t cutensor_err;
        cutensorTensorDescriptor_t a_descriptor;
        cutensor_err = cutensorInitTensorDescriptor(
            &handle, &a_descriptor, a_modes.size(), a_dimensions.data(),
            a_strides.data(), data_type, CUTENSOR_OP_IDENTITY);
        JET_CUTENSOR_IS_SUCCESS(cutensor_err);

        cutensorTensorDescriptor_t b_descriptor;
        cutensor_err = cutensorInitTensorDescriptor(
            &handle, &b_descriptor, b_modes.size(), b_dimensions.data(),
            b_strides.data(), data_type, CUTENSOR_OP_IDENTITY);
        JET_CUTENSOR_IS_SUCCESS(cutensor_err);

        cutensorTensorDescriptor_t c_descriptor;
        cutensor_err = cutensorInitTensorDescriptor(
            &handle, &c_descriptor, c_modes.size(), c_dimensions.data(),
            c_strides.data(), data_type, CUTENSOR_OP_IDENTITY);
        JET_CUTENSOR_IS_SUCCESS(cutensor_err);

        uint32_t a_alignment_requirement;
        cutensor_err = cutensorGetAlignmentRequirement(
            &handle, a_tensor.GetData(), &a_descriptor,
            &a_alignment_requirement);
        JET_CUTENSOR_IS_SUCCESS(cutensor_err);

        uint32_t b_alignment_requirement;
        cutensor_err = cutensorGetAlignmentRequirement(
            &handle, b_tensor.GetData(), &b_descriptor,
            &b_alignment_requirement);
        JET_CUTENSOR_IS_SUCCESS(cutensor_err);

        uint32_t c_alignment_requirement;
        cutensor_err = cutensorGetAlignmentRequirement(
            &handle, c_tensor.GetData(), &c_descriptor,
            &c_alignment_requirement);
        JET_CUTENSOR_IS_SUCCESS(cutensor_err);

        cutensorContractionDescriptor_t descriptor;
        cutensor_err = cutensorInitContractionDescriptor(
            &handle, &descriptor, &a_descriptor, a_modes.data(),
            a_alignment_requirement, &b_descriptor, b_modes.data(),
            b_alignment_requirement, &c_descriptor, c_modes.data(),
            c_alignment_requirement, &c_descriptor, c_modes.data(),
            c_alignment_requirement, compute_type);
        JET_CUTENSOR_IS_SUCCESS(cutensor_err);

        cutensorContractionFind_t find;
        cutensor_err =
            cutensorInitContractionFind(&handle, &find, CUTENSOR_ALGO_DEFAULT);
        JET_CUTENSOR_IS_SUCCESS(cutensor_err);

        uint64_t work_size = 0;
        cutensor_err = cutensorContractionGetWorkspace(
            &handle, &descriptor, &find, CUTENSOR_WORKSPACE_RECOMMENDED,
            &work_size);
        JET_CUTENSOR_IS_SUCCESS(cutensor_err);

        /**************************
         * Create Contraction Plan
         **************************/

        cutensorContractionPlan_t plan;
        cutensor_err = cutensorInitContractionPlan(&handle, &plan, &descriptor,
                                                   &find, work_size);
        JET_CUTENSOR_IS_SUCCESS(cutensor_err);

        cplan.plan = plan;

        if (work_size > 0) {
            JET_CUDA_IS_SUCCESS(cudaMalloc(&cplan.work, work_size));
        }

        cplan.handle = handle;
        cplan.work_size = work_size;
    }

    template <class U = T>
    static void ContractTensorsWithoutAllocation(const CudaTensor<U> &a,
                                                 const CudaTensor<U> &b,
                                                 CudaTensor<U> &c,
                                                 CudaContractionPlan &c_plan,
                                                 cudaStream_t stream = 0)
    {
        using namespace Utilities;

        U alpha;
        alpha.x = 1.0f;
        alpha.y = 0.0f;

        U beta;
        beta.x = 0.f;
        beta.y = 0.f;
        cutensorStatus_t cutensor_err;

        cutensor_err = cutensorContraction(
            &c_plan.handle, &c_plan.plan, static_cast<void *>(&alpha),
            a.GetData(), b.GetData(), static_cast<void *>(&beta), c.GetData(),
            c.GetData(), c_plan.work, c_plan.work_size, stream);
        JET_CUTENSOR_IS_SUCCESS(cutensor_err);
    }

    template <typename U = T>
    static CudaTensor<U> Reshape(const CudaTensor<U> &old_tensor,
                                 const std::vector<size_t> &new_shape)
    {
<<<<<<< HEAD

        using namespace Utilities;

        JET_ABORT_IF_NOT(old_tens.GetSize() ==
                             Jet::Utilities::ShapeToSize(new_shape),
                         "Size is inconsistent between tensors.");
        CudaTensor<U> new_tensor(new_shape);
        JET_CUDA_IS_SUCCESS(cudaMemcpy(new_tensor.data_, old_tens.data_,
                                       sizeof(U) * old_tens.GetSize(),
                                       cudaMemcpyDeviceToDevice));
        return new_tensor;
=======
        JET_ABORT_IF_NOT(old_tensor.GetSize() ==
                             Jet::Utilities::ShapeToSize(new_shape),
                         "Size is inconsistent between tensors.");

        CudaTensor<U> reshaped_tensor(new_shape);
        JET_CUDA_IS_SUCCESS(cudaMemcpy(reshaped_tensor.data_, old_tensor.data_,
                                       sizeof(U) * old_tensor.GetSize(),
                                       cudaMemcpyDeviceToDevice));
        return reshaped_tensor;
>>>>>>> 51e01320
    }

    CudaTensor<T> Reshape(const std::vector<size_t> &new_shape)
    {
        return Reshape<T>(*this, new_shape);
    }

    template <typename U = T>
    static CudaTensor<U> SliceIndex(const CudaTensor<U> &tens,
                                    const std::string &index_str,
                                    size_t index_value)
    {
<<<<<<< HEAD
        using HostU = Tensor<std::complex<decltype(std::declval<U>().x)>>;
=======
        using HostU = Tensor<std::complex<scalar_type_t_precision>>;
>>>>>>> 51e01320
        HostU host_tensor = static_cast<HostU>(tens);
        auto host_tensor_sliced =
            host_tensor.SliceIndex(index_str, index_value);
        return CudaTensor<U>(host_tensor_sliced);
    }
/*
    template <typename U = T>
    static CudaTensor<U> SliceIndex(const CudaTensor<U> &tens,
                                    const std::string &index_str,
                                    size_t index_value)
    {// Note the index_value may need to be reversed from array position
    // The chunking of indices may also need to be done from front rather than back as next

        ///////////////////////////////////////////////////////////////////////
        // 0. Perform up-front util allocations and manipulations
        ///////////////////////////////////////////////////////////////////////

        const std::vector<std::string>& old_indices = tens.GetIndices();
        std::vector<std::string> new_indices = tens.GetIndices();

        std::vector<size_t> output_shape(tens.GetShape());

        if (new_indices.back() != index_str){
            auto it = std::find(new_indices.begin(), new_indices.end()-1, index_str);
            const size_t offset = std::distance(new_indices.begin(), it);

            std::swap(*it, new_indices.back());
            std::swap(output_shape[offset], output_shape.back());
        }

        ///////////////////////////////////////////////////////////////////////
        // 1. Allocate permuted tensor memory
        ///////////////////////////////////////////////////////////////////////

        CudaTensor<U> permuted_tensor(new_indices, output_shape);

        ///////////////////////////////////////////////////////////////////////
        // 2. Initialise CuTensor runtime & setup necessary options
        ///////////////////////////////////////////////////////////////////////

        cutensorHandle_t handle;
        cudaDataType_t data_type;

        if constexpr (std::is_same<U, cuDoubleComplex>::value ||
                      std::is_same<U, double2>::value) {
            data_type = CUDA_C_64F;
        }
        else {
            data_type = CUDA_C_32F;
        }

        ///////////////////////////////////////////////////////////////////////
        // 3. Build mode & dimensions array for Input
        ///////////////////////////////////////////////////////////////////////
        
        std::unordered_map<std::string, int> index_to_mode_map;
        std::unordered_map<size_t, int64_t> mode_to_dimension_map;

        for (size_t i = 0; i < old_indices.size(); i++) {
            if (!index_to_mode_map.count(old_indices[i])) {
                index_to_mode_map[old_indices[i]] = i;
                mode_to_dimension_map[i] = static_cast<int64_t>(
                    tens.GetIndexToDimension().at(old_indices[i]));
            }
        }

        std::vector<int32_t> input_modes(old_indices.size());
        std::vector<int64_t> input_dimensions(old_indices.size());

        for (size_t i = 0; i < old_indices.size(); i++) {
            input_modes[i] = index_to_mode_map[old_indices[i]];
        }

        for (size_t idx = 0; idx < input_modes.size(); idx++) {
            input_dimensions[idx] = mode_to_dimension_map[input_modes[idx]];
        }

        index_to_mode_map.clear();
        mode_to_dimension_map.clear();

        ///////////////////////////////////////////////////////////////////////
        // 4. Build Descriptor for input
        ///////////////////////////////////////////////////////////////////////

        cutensorTensorDescriptor_t input_descriptor;

        const std::vector<int64_t> input_strides =
            CudaTensorHelpers::GetStrides(tens.GetShape());

        JET_CUTENSOR_IS_SUCCESS(cutensorInitTensorDescriptor(
            &handle, &input_descriptor, input_modes.size(), input_dimensions.data(),
            input_strides.data(), data_type, CUTENSOR_OP_IDENTITY));

        ///////////////////////////////////////////////////////////////////////
        // 5. Build mode array for output
        ///////////////////////////////////////////////////////////////////////

        for (size_t i = 0; i < new_indices.size(); i++) {
            if (!index_to_mode_map.count(new_indices[i])) {
                index_to_mode_map[new_indices[i]] = i;
                mode_to_dimension_map[i] = static_cast<int64_t>(
                    permuted_tensor.GetIndexToDimension().at(new_indices[i]));
            }
        }

        std::vector<int32_t> output_modes(new_indices.size());
        std::vector<int64_t> output_dimensions(new_indices.size());

        for (size_t i = 0; i < new_indices.size(); i++) {
            output_modes[i] = index_to_mode_map[new_indices[i]];
        }

        for (size_t idx = 0; idx < output_modes.size(); idx++) {
            output_dimensions[idx] = mode_to_dimension_map[output_modes[idx]];
        }

        ///////////////////////////////////////////////////////////////////////
        // 6. Build descriptor for output
        ///////////////////////////////////////////////////////////////////////

        cutensorTensorDescriptor_t output_descriptor;

        const std::vector<int64_t> output_strides =
            CudaTensorHelpers::GetStrides(output_shape);

        JET_CUTENSOR_IS_SUCCESS(cutensorInitTensorDescriptor(
            &handle, &output_descriptor, output_modes.size(), output_dimensions.data(),
            output_strides.data(), data_type, CUTENSOR_OP_IDENTITY));

        ///////////////////////////////////////////////////////////////////////
        // 7. Permute tensor indices
        ///////////////////////////////////////////////////////////////////////

        cutensorPermutation(&handle, &one, tens.data_, &input_descriptor, input_modes.data(), 
            permuted_tensor.data_, &output_descriptor, output_modes.data(), data_type, nullptr
        );

        ///////////////////////////////////////////////////////////////////////
        // 8. Return tensor slice
        ///////////////////////////////////////////////////////////////////////

        CudaTensor<U> sliced_tensor(
            {
                permuted_tensor.GetIndices().begin(), 
                permuted_tensor.GetIndices().end()-1
            }, 
            {
                permuted_tensor.GetShape().begin(), 
                permuted_tensor.GetShape().end()-1
            }
        );

        const size_t ptr_offset = Jet::Utilities::ShapeToSize(std::vector<size_t>{permuted_tensor.GetShape().begin(), permuted_tensor.GetShape().end()-1});
        JET_CUDA_IS_SUCCESS(
            cudaMemcpy(sliced_tensor.data_ + (ptr_offset*index_value), permuted_tensor.data_, sizeof(U) * ptr_offset, cudaMemcpyDeviceToDevice)
        );

        return sliced_tensor;
    }
*/
    CudaTensor<T> SliceIndex(const std::string &index_str, size_t index_value)
    {
        return SliceIndex<T>(*this, index_str, index_value);
    }

    /**
     * @brief Return GPU data as host-side data vector.
     *
     * @warn This operation copies data from the GPU to the CPU, and will slow
     * down any program execution if used.
     *
     * @return Vector containing the GPU data.
     */
    std::vector<std::complex<scalar_type_t_precision>> GetHostDataVector() const
    {
        std::vector<std::complex<scalar_type_t_precision>> host_data_buffer(
            GetSize());
        auto ptr = reinterpret_cast<T *>(host_data_buffer.data());
        CopyGpuDataToHost(ptr);
        return host_data_buffer;
    }

  private:

    static constexpr T one = {1.0, 0.0};

    T *data_;

    std::vector<std::string> indices_;
    std::vector<size_t> shape_;
    std::unordered_map<std::string, size_t> index_to_dimension_;
    std::unordered_map<std::string, size_t> index_to_axes_;

    bool operator==(const CudaTensor<T> &other) const noexcept
    {
        return shape_ == other.GetShape() && indices_ == other.GetIndices() &&
               index_to_dimension_ == other.GetIndexToDimension() &&
               GetHostDataVector() == other.GetHostDataVector();
    }
};

} // namespace Jet<|MERGE_RESOLUTION|>--- conflicted
+++ resolved
@@ -44,24 +44,12 @@
 
         // The zero tensor is used in reductions where the shape of an
         // accumulator is not known beforehand.
-<<<<<<< HEAD
-        CudaTensor<U> *ret_val = nullptr;
-        if (A == zero) {
-            ret_val = const_cast<CudaTensor<U> *>(&B);
-        }
-        else if (B == zero) {
-            ret_val = const_cast<CudaTensor<U> *>(&A);
-        }
-        if (ret_val != nullptr)
-            return *ret_val;
-=======
         if (A == zero) {
             return B;
         }
         else if (B == zero) {
             return A;
         }
->>>>>>> 51e01320
 
         const auto disjoint_indices = Jet::Utilities::VectorDisjunctiveUnion(
             A.GetIndices(), B.GetIndices());
@@ -76,22 +64,14 @@
         cutensorHandle_t handle;
         cutensorInit(&handle);
 
-<<<<<<< HEAD
-=======
         static const U one = {1.0, 0.0};
 
->>>>>>> 51e01320
         cutensorTensorDescriptor_t b_descriptor, c_descriptor;
         cutensorStatus_t cutensor_err;
         cudaDataType_t data_type;
 
-<<<<<<< HEAD
-        if constexpr (std::is_same<U, cuDoubleComplex>::value ||
-                      std::is_same<U, double2>::value) {
-=======
         if constexpr (std::is_same_v<U, cuDoubleComplex> ||
                       std::is_same_v<U, double2>) {
->>>>>>> 51e01320
             data_type = CUDA_C_64F;
         }
         else {
@@ -110,27 +90,11 @@
         std::unordered_map<size_t, int64_t> mode_to_dimension_map;
 
         for (size_t i = 0; i < c_indices.size(); i++) {
-<<<<<<< HEAD
-            if (!index_to_mode_map.count(c_indices[i])) {
-                index_to_mode_map[c_indices[i]] = i;
-                mode_to_dimension_map[i] = static_cast<int64_t>(
-                    C.GetIndexToDimension().at(c_indices[i]));
-            }
-        }
-
-        size_t stride = c_indices.size();
-        for (size_t i = 0; i < b_indices.size(); i++) {
-            if (!index_to_mode_map.count(b_indices[i])) {
-                index_to_mode_map[b_indices[i]] = stride + i;
-                mode_to_dimension_map[stride + i] = static_cast<int64_t>(
-                    B.GetIndexToDimension().at(b_indices[i]));
-=======
 
             if (index_to_mode_map.insert({c_indices[i], i}).second) {
                 mode_to_dimension_map.emplace(
                     i, static_cast<int64_t>(
                            C.GetIndexToDimension().at(c_indices[i])));
->>>>>>> 51e01320
             }
         }
 
@@ -145,21 +109,12 @@
         }
 
         std::vector<int64_t> b_dimensions(b_modes.size());
-<<<<<<< HEAD
-        for (size_t idx = 0; idx < b_modes.size(); idx++) {
-            b_dimensions[idx] = mode_to_dimension_map[b_modes[idx]];
-        }
-        std::vector<int64_t> c_dimensions(c_modes.size());
-        for (size_t idx = 0; idx < c_modes.size(); idx++) {
-            c_dimensions[idx] = mode_to_dimension_map[c_modes[idx]];
-=======
         for (size_t i = 0; i < b_modes.size(); i++) {
             b_dimensions[i] = mode_to_dimension_map[b_modes[i]];
         }
         std::vector<int64_t> c_dimensions(c_modes.size());
         for (size_t i = 0; i < c_modes.size(); i++) {
             c_dimensions[i] = mode_to_dimension_map[c_modes[i]];
->>>>>>> 51e01320
         }
 
         cutensor_err = cutensorInitTensorDescriptor(
@@ -190,8 +145,8 @@
                              const std::vector<size_t> &shape)
     {
         Clear_();
-        shape_ = (shape);
-        indices_ = (indices);
+        shape_ = shape;
+        indices_ = indices;
 
         for (size_t i = 0; i < shape_.size(); ++i) {
             index_to_dimension_[indices_[i]] = shape_[i];
@@ -492,11 +447,7 @@
         size_t work_size;
         void *work;
 
-<<<<<<< HEAD
-        ~CudaContractionPlan() { cudaFree(work); }
-=======
         ~CudaContractionPlan() { JET_CUDA_IS_SUCCESS(cudaFree(work)); }
->>>>>>> 51e01320
     };
 
     template <class U = T>
@@ -691,19 +642,6 @@
     static CudaTensor<U> Reshape(const CudaTensor<U> &old_tensor,
                                  const std::vector<size_t> &new_shape)
     {
-<<<<<<< HEAD
-
-        using namespace Utilities;
-
-        JET_ABORT_IF_NOT(old_tens.GetSize() ==
-                             Jet::Utilities::ShapeToSize(new_shape),
-                         "Size is inconsistent between tensors.");
-        CudaTensor<U> new_tensor(new_shape);
-        JET_CUDA_IS_SUCCESS(cudaMemcpy(new_tensor.data_, old_tens.data_,
-                                       sizeof(U) * old_tens.GetSize(),
-                                       cudaMemcpyDeviceToDevice));
-        return new_tensor;
-=======
         JET_ABORT_IF_NOT(old_tensor.GetSize() ==
                              Jet::Utilities::ShapeToSize(new_shape),
                          "Size is inconsistent between tensors.");
@@ -713,7 +651,6 @@
                                        sizeof(U) * old_tensor.GetSize(),
                                        cudaMemcpyDeviceToDevice));
         return reshaped_tensor;
->>>>>>> 51e01320
     }
 
     CudaTensor<T> Reshape(const std::vector<size_t> &new_shape)
@@ -726,11 +663,7 @@
                                     const std::string &index_str,
                                     size_t index_value)
     {
-<<<<<<< HEAD
-        using HostU = Tensor<std::complex<decltype(std::declval<U>().x)>>;
-=======
         using HostU = Tensor<std::complex<scalar_type_t_precision>>;
->>>>>>> 51e01320
         HostU host_tensor = static_cast<HostU>(tens);
         auto host_tensor_sliced =
             host_tensor.SliceIndex(index_str, index_value);
@@ -914,9 +847,6 @@
     }
 
   private:
-
-    static constexpr T one = {1.0, 0.0};
-
     T *data_;
 
     std::vector<std::string> indices_;
