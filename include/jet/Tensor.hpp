#pragma once

#include <complex>
#include <random>
#include <string>
#include <unordered_map>
#include <vector>

#include "TensorHelpers.hpp"
#include "Utilities.hpp"
#include "permute/PermuterIncludes.hpp"

namespace Jet {

/**
 * @brief `%Tensor` represents an \f$n\f$-rank data structure of complex-valued
 *        data for tensor operations.
 *
 * The following conventions are used:
 *
 *     - "Rank" and "order" are used interchangeably and refer to the number of
 *       tensor indices.
 *     - "Dimension" refers to the number of elements along a tensor index.
 *     - "Shape" refers to the dimensions of a tensor; the number of dimensions
 *       is the rank of the tensor.
 *
 * @tparam T Underlying complex tensor data type (`complex<float>` or
 *           `complex<double>`).
 */
<<<<<<< HEAD
template <class T = std::complex<float>> class Tensor {
=======
template <class T = std::complex<float>> class Tensor;

/**
 * @brief Adds two `%Tensor` objects with the same index sets.
 *
 * The resulting tensor will have the same index set as the operand tensors. The
 * order of the indices follows that of the first argument (i.e., `A`).
 *
 * Example: Given a 2x3 tensor A(i,j) and a 2x3 tensor B(i,j), the addition of
 * A and B is a 2x3 tensor C(i,j):
 * \code{.cpp}
 *     Tensor A({"i", "j"}, {2, 3}, {0, 1, 2, 3, 4, 5});
 *     Tensor B({"i", "j}, {2, 3}, {5, 5, 5, 6, 6, 6});
 *     Tensor C = AddTensors(A, B);  // {5, 6, 7, 9, 10, 11}
 * \endcode
 *
 * @warning The program is aborted if the index sets of the given `%Tensor`
 *          objects to not match.
 *
 * @tparam T `%Tensor` data type.
 * @param A tensor on the LHS of the addition.
 * @param B tensor on the RHS of the addition.
 * @return `%Tensor` object representing the element-wise sum of the given
 *         tensors.
 */
template <class T> Tensor<T> AddTensors(const Tensor<T> &A, const Tensor<T> &B)
{
    static const Tensor<T> zero;

    // The zero tensor is used in reductions where the shape of an accumulator
    // is not known beforehand.
    if (A == zero) {
        return B;
    }
    else if (B == zero) {
        return A;
    }

    const auto disjoint_indices =
        Jet::Utilities::VectorDisjunctiveUnion(A.GetIndices(), B.GetIndices());

    JET_ABORT_IF_NOT(disjoint_indices.empty(),
                     "Tensor addition with disjoint indices is not supported.");

    const auto &indices = A.GetIndices();
    const auto &shape = A.GetShape();

    // Align the underlying data vectors of `A` and `B`.
    const auto &&Bt = Transpose(B, indices);

    Tensor<T> C(indices, shape);
    const auto size = C.GetSize();

    auto c_ptr = C.GetData().data();
    auto a_ptr = A.GetData().data();
    auto bt_ptr = Bt.GetData().data();

#if defined _OPENMP
#pragma omp parallel for schedule(static, 1024) // MAX_RIGHT_DIM)
#endif
    for (size_t i = 0; i < size; i++) {
        c_ptr[i] = a_ptr[i] + bt_ptr[i];
    }

    return C;
}

/**
 * @brief Slices a `%Tensor` object index.
 *
 * The result is a `%Tensor` object whose given indices and data are a subset of
 * the provided tensor object, sliced along the given index argument.
 *
 * Example: Consider a 2x3 tensor `A(i,j)`. The following example slices along
 * each index with the resulting slices selected as required:
 * \code{.cpp}
 *     Tensor A({"i", "j"}, {2, 3});
 *     A.FillRandom();
 *
 *     SliceIndex(A, "i", 0);  // [1x3] tensor, slice 0
 *     SliceIndex(A, "i", 1);  // [1x3] tensor, slice 1

 *     SliceIndex(A, "j", 0);  // [2x1] tensor, slice 0
 *     SliceIndex(A, "j", 1);  // [2x1] tensor, slice 1
 *     SliceIndex(A, "j", 2);  // [2x1] tensor, slice 2
 * \endcode
 *
 * @tparam T `%Tensor` data type.
 * @param tensor `%Tensor` object to slice.
 * @param index `%Tensor` index label on which to slice.
 * @param value Value to slice the `%Tensor` index on.
 * @return Slice of the `%Tensor` object.
 */
template <class T>
Tensor<T> SliceIndex(const Tensor<T> &tensor, const std::string &index,
                     size_t value)
{

    std::vector<std::string> new_ordering = tensor.GetIndices();
    auto it = find(new_ordering.begin(), new_ordering.end(), index);
    size_t index_num = std::distance(new_ordering.begin(), it);
    new_ordering.erase(new_ordering.begin() + index_num);
    new_ordering.insert(new_ordering.begin(), index);

    auto &&tensor_trans = Transpose(tensor, new_ordering);
    std::vector<std::string> sliced_indices(
        tensor_trans.GetIndices().begin() + 1, tensor_trans.GetIndices().end());
    std::vector<size_t> sliced_dimensions(tensor_trans.GetShape().begin() + 1,
                                          tensor_trans.GetShape().end());

    Tensor<T> tensor_sliced(sliced_indices, sliced_dimensions);
    size_t projection_size = tensor_sliced.GetSize();
    size_t projection_begin = projection_size * value;

    auto data_ptr = tensor_trans.GetData().data();
    auto tensor_sliced_ptr = tensor_sliced.GetData().data();

#if defined _OPENMP
    int max_right_dim = 1024;
#pragma omp parallel for schedule(static, max_right_dim)
#endif
    for (size_t p = 0; p < projection_size; ++p)
        tensor_sliced_ptr[p] = data_ptr[projection_begin + p];

    return tensor_sliced;
}

/**
 * @brief Reshapes a `%Tensor` object to the given dimensions.
 *
 * @tparam T `%Tensor` data type.
 * @param old_tensor Original tensor object to reshape.
 * @param new_shape Index dimensionality for new tensor object.
 * @return Reshaped copy of the `%Tensor` object.
 */
template <class T>
Tensor<T> Reshape(const Tensor<T> &old_tensor,
                  const std::vector<size_t> &new_shape)
{
    using namespace Utilities;

    JET_ABORT_IF_NOT(old_tensor.GetSize() ==
                         Jet::Utilities::ShapeToSize(new_shape),
                     "Size is inconsistent between tensors.");
    Tensor<T> new_tensor(new_shape);
    Utilities::FastCopy(old_tensor.GetData(), new_tensor.GetData());
    return new_tensor;
}

/**
 * @brief Returns the conjugate of a `%Tensor` object.
 *
 * @tparam T `%Tensor` data type.
 * @param A Reference `%Tensor` object.
 * @return `%Tensor` object representing the conjugate of `A`.
 */
template <class T> Tensor<T> Conj(const Tensor<T> &A)
{
    Tensor<T> A_conj(A.GetIndices(), A.GetShape());
    for (size_t i = 0; i < A.GetSize(); i++) {
        A_conj[i] = std::conj(A[i]);
    }
    return A_conj;
}

/**
 * @brief Transposes the indices of a `%Tensor` object to a new ordering.
 *
 * @tparam T `%Tensor` data type.
 * @param A Reference `%Tensor` object.
 * @param new_indices New `%Tensor` index label ordering.
 * @return Transposed `%Tensor` object.
 */
template <class T, size_t BLOCKSIZE = 1024, size_t MINSIZE = 32>
Tensor<T> Transpose(const Tensor<T> &A,
                    const std::vector<std::string> &new_indices)
{
    using namespace Jet::Utilities;

    if (A.GetIndices() == new_indices)
        return A;

    if (A.GetIndices().size() == 0)
        JET_ABORT("Number of indices cannot be zero.");

    std::vector<size_t> new_shape(A.GetShape().size());
    for (size_t i = 0; i < new_indices.size(); i++)
        new_shape[i] = A.GetIndexToDimension().at(new_indices[i]);

    if (is_pow_2(A.GetSize())) {
        auto permuter = Permuter<QFlexPermuter<BLOCKSIZE, MINSIZE>>();
        try {
            return Tensor<T>{new_indices, new_shape,
                             permuter.Transpose(A.GetData(), A.GetShape(),
                                                A.GetIndices(), new_indices)};
        }
        catch (Jet::Exception &e) {
            std::cerr << "Error in fast transpose with given parameters:="
                      << e.what() << std::endl;
            std::cerr << "Using fall-back default transpose." << std::endl;
        }
    }
    auto permuter = Permuter<DefaultPermuter<BLOCKSIZE>>();
    return Tensor<T>{new_indices, new_shape,
                     permuter.Transpose(A.GetData(), A.GetShape(),
                                        A.GetIndices(), new_indices)};
}

/**
 * @brief Transposes the indices of a `%Tensor` to a new ordering.
 *
 * @warning The program is aborted if the number of elements in the new ordering
 *          does match the number of indices in the tensor.
 *
 * @tparam T `%Tensor` data type.
 * @param A Reference `%Tensor` object.
 * @param new_ordering New `%Tensor` index permutation.
 * @return Transposed `%Tensor` object.
 */
template <class T, size_t BLOCKSIZE = 1024, size_t MINSIZE = 32>
Tensor<T> Transpose(const Tensor<T> &A, const std::vector<size_t> &new_ordering)
{
    const size_t num_indices = A.GetIndices().size();
    JET_ABORT_IF_NOT(num_indices == new_ordering.size(),
                     "Size of ordering must match number of tensor indices.");

    std::vector<std::string> new_indices(num_indices);
    const auto &old_indices = A.GetIndices();

    for (size_t i = 0; i < num_indices; i++) {
        new_indices[i] = old_indices[new_ordering[i]];
    }

    return Transpose<T, BLOCKSIZE, MINSIZE>(A, new_indices);
}

/**
 * @brief Contracts two `%Tensor` objects over the intersection of their index
 *        sets.
 *
 * The resulting tensor will be formed with indices given by the symmetric
 * difference of the index sets.
 *
 * Example: Given a 3x2x4 tensor A(i,j,k) and a 2x4x2 tensor B(j,k,l), the
 * common indices are (j,k) and the symmetric difference of the sets is (i,l).
 * The result of the contraction is a 3x2 tensor C(i,l).
 * \code{.cpp}
 *     Tensor A({"i", "j", "k"}, {3, 2, 4});
 *     Tensor B({"j", "k", "l"}, {2, 4, 2});
 *     A.FillRandom();
 *     B.FillRandom();
 *     Tensor C = ContractTensors(A, B);
 * \endcode
 *
 * @see TODO: Link to documentation
 *
 * @tparam T `%Tensor` data type.
 * @param A tensor on the LHS of the contraction.
 * @param B tensor on the RHS of the contraction.
 * @return `%Tensor` object representing the contraction of the tensors.
 */
template <class T>
Tensor<T> ContractTensors(const Tensor<T> &A, const Tensor<T> &B)
{
    using namespace Jet::Utilities;
    using namespace Jet::TensorHelpers;

    auto &&left_indices = VectorSubtraction(A.GetIndices(), B.GetIndices());
    auto &&right_indices = VectorSubtraction(B.GetIndices(), A.GetIndices());
    auto &&common_indices = VectorIntersection(A.GetIndices(), B.GetIndices());

    size_t left_dim = 1, right_dim = 1, common_dim = 1;
    for (size_t i = 0; i < left_indices.size(); ++i) {
        left_dim *= A.GetIndexToDimension().at(left_indices[i]);
    }
    for (size_t i = 0; i < right_indices.size(); ++i) {
        right_dim *= B.GetIndexToDimension().at(right_indices[i]);
    }
    for (size_t i = 0; i < common_indices.size(); ++i) {
        size_t a_dim = A.GetIndexToDimension().at(common_indices[i]);
        common_dim *= a_dim;
    }

    auto &&a_new_ordering = VectorUnion(left_indices, common_indices);
    auto &&b_new_ordering = VectorUnion(common_indices, right_indices);

    auto &&C_indices = VectorUnion(left_indices, right_indices);
    std::vector<size_t> C_dimensions(C_indices.size());
    for (size_t i = 0; i < left_indices.size(); ++i)
        C_dimensions[i] = A.GetIndexToDimension().at(left_indices[i]);
    for (size_t i = 0; i < right_indices.size(); ++i)
        C_dimensions[i + left_indices.size()] =
            B.GetIndexToDimension().at(right_indices[i]);

    Tensor<T> C(C_indices, C_dimensions);
    auto &&At = Transpose<T, 1024UL, 32UL>(A, a_new_ordering);
    auto &&Bt = Transpose<T, 1024UL, 32UL>(B, b_new_ordering);

    TensorHelpers::MultiplyTensorData<T>(
        At.GetData(), Bt.GetData(), C.GetData(), left_indices, right_indices,
        left_dim, right_dim, common_dim);

    return C;
}

/**
 * @brief Streams a tensor to an output stream.
 *
 * @param out Output stream to be modified.
 * @param tensor Tensor to be streamed.
 * @return Reference to the given output stream.
 */
template <class T>
inline std::ostream &operator<<(std::ostream &out, const Tensor<T> &tensor)
{
    using namespace Jet::Utilities;

    out << "Size=" << tensor.GetSize() << std::endl;
    out << "Indices=" << tensor.GetIndices() << std::endl;
    out << "Data=" << tensor.GetData() << std::endl;

    return out;
}

// Default template parameters belong in the forward declaration.
template <class T> class Tensor {
>>>>>>> 681ba441

    static_assert(TensorHelpers::is_supported_data_type<T>,
                  "Tensor data type must be one of std::complex<float>, "
                  "std::complex<double>");

  public:
    /// Type of the real and imaginary components of the tensor data.
    using scalar_type_t = T;

    /**
     * @brief Constructs a default `%Tensor` object.
     *
     * Default tensor objects have a single zero-initialized data value.
     *
     * @warning The shape and indices of a default `%Tensor` object are not set.
     */
    Tensor() : data_(1) {}

    /**
     * @brief Constructs a shaped `%Tensor` object.
     *
     * Shaped `%Tensor` objects have zero-initialized data values and a size of
     * (\f$\prod_i{\textrm{shape}_i}\f$). The indices of a shaped `%Tensor`
     * object default to the values from the set `?[a-zA-Z]`.
     *
     * @param shape Dimension of each `%Tensor` index.
     */
    Tensor(const std::vector<size_t> &shape)
        : data_(Jet::Utilities::ShapeToSize(shape))
    {
        using namespace Utilities;
        std::vector<std::string> indices(shape.size());
        for (size_t i = 0; i < indices.size(); i++) {
            indices[i] = "?" + GenerateStringIndex(i);
        }

        InitIndicesAndShape(indices, shape);
    }

    /**
     * @brief Constructs a shaped and labeled `%Tensor` object.
     *
     * Shaped and labeled `%Tensor` objects have zero-initialized data values
     * and a size of (\f$\prod_i{\textrm{shape}_i}\f$).
     *
     * @param indices Label of each `%Tensor` index.
     * @param shape Dimension of each `%Tensor` index.
     */
    Tensor(const std::vector<std::string> &indices,
           const std::vector<size_t> &shape)
        : data_(Jet::Utilities::ShapeToSize(shape))
    {
        InitIndicesAndShape(indices, shape);
    }

    /**
     * @brief Constructs a shaped, labeled, and populated `%Tensor` object.
     *
     * The size of a shaped, indexed, and populated `%Tensor` object is
     * (\f$\prod_i{\textrm{shape}_i}\f$).
     *
     * @param indices Label of each `%Tensor` index.
     * @param shape Dimension of each `%Tensor` index.
     * @param data Row-major encoded complex data representation of the
     *             `%Tensor` object.
     */
    Tensor(const std::vector<std::string> &indices,
           const std::vector<std::size_t> &shape, const std::vector<T> &data)
        : Tensor(indices, shape)
    {
        Utilities::FastCopy(data, data_);
    }

    /**
     * @brief Constructs a `%Tensor` object by copying another `%Tensor` object.
     *
     * @param other `%Tensor` object to be copied.
     */
    Tensor(const Tensor &other)
    {
        InitIndicesAndShape(other.GetIndices(), other.GetShape());
        Utilities::FastCopy(other.data_, data_);
    }

    /**
     * @brief Constructs a `%Tensor` object by moving another `%Tensor` object.
     *
     * @param other `%Tensor` object to be moved.
     */
    Tensor(Tensor &&other)
    {
        indices_ = std::move(other.indices_);
        shape_ = std::move(other.shape_);
        index_to_dimension_ = std::move(other.index_to_dimension_);
        data_ = std::move(other.data_);
    }

    /**
     * @brief Destructs this `%Tensor` object.
     */
    virtual ~Tensor() {}

    /**
     * @brief Initializes the indices and shape of a `%Tensor` object.
     *
     * The indices and shapes must be ordered to map directly such that
     * `indices[i]` has size `shape[i]`.
     *
     * @note This function updates the internal index-to-dimension map.
     *
     * @param indices Label of each `%Tensor` index.
     * @param shape Dimension of each `%Tensor` index.
     */
    void InitIndicesAndShape(const std::vector<std::string> &indices,
                             const std::vector<size_t> &shape) noexcept
    {
        indices_ = indices;
        shape_ = shape;

        index_to_dimension_.clear();
        for (size_t i = 0; i < shape_.size(); ++i)
            index_to_dimension_[indices[i]] = shape[i];
    }

    /**
     * @brief Sets the shape of a `%Tensor` object.
     *
     * The shape of a `%Tensor` defines the number of elements per rank (index).
     *
     * @param shape Number of elements in each `%Tensor` index.
     */
    void SetShape(const std::vector<size_t> &shape) noexcept { shape_ = shape; }

    /**
     * @brief Returns the shape of a `%Tensor` tensor object.
     *
     * @return Number of elements in each `%Tensor` index.
     */
    const std::vector<size_t> &GetShape() const noexcept { return shape_; }

    /**
     * @brief Returns a reference to a `%Tensor` object datum.
     *
     * @warning Supplying an index greater than or equal to `%GetSize()` is
     *          undefined behaviour.
     *
     * @param pos Position of the datum to retrieve, encoded as a 1D row-major
     *            index (lexicographic ordering).
     *
     * @return Reference to the complex data value at the specified position.
     */
    T &operator[](size_t pos) { return data_[pos]; }

    /**
     * @see `operator[](size_t pos)`.
     */
    const T &operator[](size_t pos) const { return data_[pos]; }

    /**
     * @brief Renames a `%Tensor` index label.
     *
     * @param pos Position of the `%Tensor` label.
     * @param new_label New `%Tensor` label.
     */
    void RenameIndex(size_t pos, std::string new_label) noexcept
    {
        const auto old_label = indices_[pos];
        const auto dimension = index_to_dimension_[old_label];
        index_to_dimension_.erase(old_label);

        indices_[pos] = new_label;
        index_to_dimension_.emplace(new_label, dimension);
    }

    /**
     * @brief Equality operator for `%Tensor` objects.
     *
     * @param other `%Tensor` object to be compared to this `%Tensor` object.
     * @return True if the two `%Tensor` objects are equivalent.
     */
    bool operator==(const Tensor<T> &other) const noexcept
    {
        return shape_ == other.GetShape() && indices_ == other.GetIndices() &&
               index_to_dimension_ == other.GetIndexToDimension() &&
               data_ == other.GetData();
    }

    /**
     * @brief Inequality operator for `%Tensor` objects.
     *
     * @param other `%Tensor` object to be compared to this `%Tensor` object.
     * @return True if the two `%Tensor` objects are not equivalent.
     */
    bool operator!=(const Tensor<T> &other) const { return !(*this == other); }

    /**
     * @brief Assignment operator for `%Tensor` objects.
     *
     * @param other `%Tensor` object to be assigned from.
     * @return Reference to this `%Tensor` object.
     */
    const Tensor<T> &operator=(const Tensor<T> &other)
    {
        InitIndicesAndShape(other.GetIndices(), other.GetShape());
        Utilities::FastCopy(other.GetData(), GetData());
        return *this;
    }

    /**
     * @brief Assignment operator for `%Tensor` objects using move semantics.
     *
     * @param other `%Tensor` object to take ownership of.
     * @return Reference to this `%Tensor` object.
     */
    const Tensor<T> &operator=(Tensor<T> &&other)
    {
        indices_ = std::move(other.indices_);
        shape_ = std::move(other.shape_);
        index_to_dimension_ = std::move(other.index_to_dimension_);
        data_ = std::move(other.data_);
        return *this;
    }

    /**
     * @brief Returns the index-to-dimension map.
     *
     * @returns Mapping from `%Tensor` index labels to dimension sizes.
     */
    const std::unordered_map<std::string, size_t> &GetIndexToDimension() const
    {
        return index_to_dimension_;
    }

    /**
     * @brief Sets the `%Tensor` data value at the given n-dimensional index.
     *
     * @param indices n-dimensional `%Tensor` data index in row-major order.
     * @param value Data value to set at given index.
     */
    void SetValue(const std::vector<size_t> &indices, const T &value)
    {
        data_[Jet::Utilities::RavelIndex(indices, shape_)] = value;
    }

    /**
     * @brief Returns the `%Tensor` data value at the given n-dimensional index.
     *
     * @param indices n-dimensional `%Tensor` data index in row-major order.
     *
     * @returns Complex data value.
     */
    T GetValue(const std::vector<size_t> &indices) const
    {
        return data_[Jet::Utilities::RavelIndex(indices, shape_)];
    }

    /**
     * @brief Returns the `%Tensor` data in row-major order.
     *
     * @return Vector of complex data values.
     */
    const std::vector<T> &GetData() const noexcept { return data_; }

    /**
     * @see GetData().
     */
    std::vector<T> &GetData() { return data_; }

    /**
     * @brief Returns the `%Tensor` index labels.
     *
     * @return Vector of index labels.
     */
    const std::vector<std::string> &GetIndices() const noexcept
    {
        return indices_;
    }

    /**
     * @brief Returns the size of a `%Tensor` object.
     *
     * @return Number of data elements.
     */
    size_t GetSize() const { return Jet::Utilities::ShapeToSize(shape_); }

    /**
     * @brief Returns a single scalar value from the `%Tensor` object.
     *
     * @note This is equivalent to calling `%GetValue({})`.
     *
     * @return Complex data value.
     */
    const T &GetScalar() const { return data_[0]; }

    /**
     * @brief Reports whether a `%Tensor` object is a scalar.
     *
     * @return True if this `%Tensor` object is rank-0 (and false otherwise).
     */
    bool IsScalar() const noexcept { return GetSize() == 1; }

    /**
     * @brief Assigns random values to the `%Tensor` object data.
     *
     * The real and imaginary components of each datum will be independently
     * sampled from a uniform distribution with support over [-1, 1].
     *
     * @note This overload enables reproducible random number generation for a
     *        given seed.
     *
     * @param seed Seed to supply to the RNG engine.
     */
    void FillRandom(size_t seed)
    {
        std::mt19937 mt_engine(seed);
        std::uniform_real_distribution<typename T::value_type> r_dist(-1, 1);

        for (size_t i = 0; i < GetSize(); i++) {
            data_[i] = {r_dist(mt_engine), r_dist(mt_engine)};
        }
    }

    /**
     * @brief Assigns random values to the `%Tensor` object data.
     *
     * The real and imaginary components of each datum will be independently
     * sampled from a uniform distribution with support over [-1, 1].
     */
    void FillRandom()
    {
        static std::mt19937 mt_engine(std::random_device{}());
        static std::uniform_real_distribution<typename T::value_type> r_dist(-1,
                                                                             1);

        for (size_t i = 0; i < GetSize(); i++) {
            data_[i] = {r_dist(mt_engine), r_dist(mt_engine)};
        }
    }

    /**
     * @brief Adds two `%Tensor` objects with the same index sets.
     *
     * The resulting tensor will have the same index set as the operand tensors.
     * The order of the indices follows that of the first argument (i.e., `A`).
     *
     * Example: Given a 2x3 tensor A(i,j) and a 2x3 tensor B(i,j), the addition
     * of A and B is a 2x3 tensor C(i,j): \code{.cpp} Tensor A({"i", "j"}, {2,
     * 3}, {0, 1, 2, 3, 4, 5}); Tensor B({"i", "j}, {2, 3}, {5, 5, 5, 6, 6, 6});
     *     Tensor C = AddTensors(A, B);  // {5, 6, 7, 9, 10, 11}
     * \endcode
     *
     * @warning The program is aborted if the index sets of the given `%Tensor`
     *          objects to not match.
     *
     * @tparam T `%Tensor` data type.
     * @param A tensor on the LHS of the addition.
     * @param B tensor on the RHS of the addition.
     * @return `%Tensor` object representing the element-wise sum of the given
     *         tensors.
     */
    template <class U = T>
    static Tensor<U> AddTensors(const Tensor<U> &A, const Tensor<U> &B)
    {
        static const Tensor<U> zero;

        // The zero tensor is used in reductions where the shape of an
        // accumulator is not known beforehand.
        if (A == zero) {
            return B;
        }
        else if (B == zero) {
            return A;
        }

        const auto disjoint_indices = Jet::Utilities::VectorDisjunctiveUnion(
            A.GetIndices(), B.GetIndices());

        JET_ABORT_IF_NOT(
            disjoint_indices.empty(),
            "Tensor addition with disjoint indices is not supported.");

        const auto &indices = A.GetIndices();
        const auto &shape = A.GetShape();

        // Align the underlying data vectors of `A` and `B`.
        const auto &&Bt = Transpose(B, indices);

        Tensor<U> C(indices, shape);
        const auto size = C.GetSize();

        auto c_ptr = C.GetData().data();
        auto a_ptr = A.GetData().data();
        auto bt_ptr = Bt.GetData().data();

#if defined _OPENMP
#pragma omp parallel for schedule(static, 1024) // MAX_RIGHT_DIM)
#endif
        for (size_t i = 0; i < size; i++) {
            c_ptr[i] = a_ptr[i] + bt_ptr[i];
        }

        return C;
    }

    /**
     * @brief Adds current and other `%Tensor` object with the same index sets.
     *
     * Example: Given a 2x3 tensor A(i,j) and a 2x3 tensor B(i,j), the addition
     * of A and B is a 2x3 tensor C(i,j): \code{.cpp} Tensor A({"i", "j"}, {2,
     * 3}, {0, 1, 2, 3, 4, 5}); Tensor B({"i", "j}, {2, 3}, {5, 5, 5, 6, 6, 6});
     *     Tensor C = A.AddTensors(B);  // {5, 6, 7, 9, 10, 11}
     * \endcode
     *
     * @warning The program is aborted if the index sets of the given `%Tensor`
     *          objects to not match.
     *
     * @param Other tensor on the RHS of the addition.
     * @return `%Tensor` object representing the element-wise sum of the given
     *         tensors.
     */
    Tensor<T> AddTensors(const Tensor<T> &other) const
    {
        return AddTensors<T>(*this, other);
    }

    /**
     * @brief Slices a `%Tensor` object index.
     *
     * The result is a `%Tensor` object whose given indices and data are a
    subset of
     * the provided tensor object, sliced along the given index argument.
     *
     * Example: Consider a 2x3 tensor `A(i,j)`. The following example slices
    along
     * each index with the resulting slices selected as required:
     * \code{.cpp}
     *     Tensor A({"i", "j"}, {2, 3});
     *     A.FillRandom();
     *
     *     SliceIndex(A, "i", 0);  // [1x3] tensor, slice 0
     *     SliceIndex(A, "i", 1);  // [1x3] tensor, slice 1

    *     SliceIndex(A, "j", 0);  // [2x1] tensor, slice 0
    *     SliceIndex(A, "j", 1);  // [2x1] tensor, slice 1
    *     SliceIndex(A, "j", 2);  // [2x1] tensor, slice 2
    * \endcode
    *
    * @tparam T `%Tensor` data type.
    * @param tensor `%Tensor` object to slice.
    * @param index `%Tensor` index label on which to slice.
    * @param value Value to slice the `%Tensor` index on.
    * @return Slice of the `%Tensor` object.
    */
    template <class U = T>
    static Tensor<U> SliceIndex(const Tensor<U> &tensor,
                                const std::string &index, size_t value)
    {

        std::vector<std::string> new_ordering = tensor.GetIndices();
        auto it = find(new_ordering.begin(), new_ordering.end(), index);
        size_t index_num = std::distance(new_ordering.begin(), it);
        new_ordering.erase(new_ordering.begin() + index_num);
        new_ordering.insert(new_ordering.begin(), index);

        auto &&tensor_trans = Transpose(tensor, new_ordering);
        std::vector<std::string> sliced_indices(
            tensor_trans.GetIndices().begin() + 1,
            tensor_trans.GetIndices().end());
        std::vector<size_t> sliced_dimensions(
            tensor_trans.GetShape().begin() + 1, tensor_trans.GetShape().end());

        Tensor<U> tensor_sliced(sliced_indices, sliced_dimensions);
        size_t projection_size = tensor_sliced.GetSize();
        size_t projection_begin = projection_size * value;

        auto data_ptr = tensor_trans.GetData().data();
        auto tensor_sliced_ptr = tensor_sliced.GetData().data();

#if defined _OPENMP
        int max_right_dim = 1024;
#pragma omp parallel for schedule(static, max_right_dim)
#endif
        for (size_t p = 0; p < projection_size; ++p)
            tensor_sliced_ptr[p] = data_ptr[projection_begin + p];

        return tensor_sliced;
    }

    Tensor<T> SliceIndex(const std::string &index, size_t value) const
    {
        return SliceIndex<T>(*this, index, value);
    }

    /**
     * @brief Reshapes a `%Tensor` object to the given dimensions.
     *
     * @tparam T `%Tensor` data type.
     * @param old_tensor Original tensor object to reshape.
     * @param new_shape Index dimensionality for new tensor object.
     * @return Reshaped copy of the `%Tensor` object.
     */
    template <class U = T>
    static Tensor<U> Reshape(const Tensor<U> &old_tensor,
                             const std::vector<size_t> &new_shape)
    {
        using namespace Utilities;

        JET_ABORT_IF_NOT(old_tensor.GetSize() ==
                             Jet::Utilities::ShapeToSize(new_shape),
                         "Size is inconsistent between tensors.");
        Tensor<U> new_tensor(new_shape);
        Utilities::FastCopy(old_tensor.GetData(), new_tensor.GetData());
        return new_tensor;
    }

    Tensor<T> Reshape(const std::vector<size_t> &new_shape) const
    {
        return Reshape<T>(*this, new_shape);
    }

    /**
     * @brief Transposes the indices of a `%Tensor` object to a new ordering.
     *
     * @tparam T `%Tensor` data type.
     * @param A Reference `%Tensor` object.
     * @param new_indices New `%Tensor` index label ordering.
     * @return Transposed `%Tensor` object.
     */
    template <class U = T, const size_t BLOCKSIZE = 1024,
              const size_t MINSIZE = 32>
    static Tensor<U> Transpose(const Tensor<U> &A,
                               const std::vector<std::string> &new_indices)
    {
        using namespace Jet::Utilities;

        if (A.GetIndices() == new_indices)
            return A;

        if (A.GetIndices().size() == 0)
            JET_ABORT("Number of indices cannot be zero.");

        std::vector<size_t> new_shape(A.GetShape().size());
        for (size_t i = 0; i < new_indices.size(); i++)
            new_shape[i] = A.GetIndexToDimension().at(new_indices[i]);

        if (is_pow_2(A.GetSize())) {
            auto permuter = Permuter<QFlexPermuter<BLOCKSIZE, MINSIZE>>();
            try {
                return Tensor<U>{new_indices, new_shape,
                                 permuter.Transpose(A.GetData(), A.GetShape(),
                                                    A.GetIndices(),
                                                    new_indices)};
            }
            catch (Jet::Exception &e) {
                std::cerr << "Error in fast transpose with given parameters:="
                          << e.what() << std::endl;
                std::cerr << "Using fall-back default transpose." << std::endl;
            }
        }
        auto permuter = Permuter<DefaultPermuter<BLOCKSIZE>>();
        return Tensor<U>{new_indices, new_shape,
                         permuter.Transpose(A.GetData(), A.GetShape(),
                                            A.GetIndices(), new_indices)};
    }

    /**
     * @brief Transposes the indices of a `%Tensor` to a new ordering.
     *
     * @warning The program is aborted if the number of elements in the new
     * ordering does match the number of indices in the tensor.
     *
     * @tparam T `%Tensor` data type.
     * @param A Reference `%Tensor` object.
     * @param new_ordering New `%Tensor` index permutation.
     * @return Transposed `%Tensor` object.
     */
    template <class U = T, size_t BLOCKSIZE = 1024, size_t MINSIZE = 32>
    static Tensor<U> Transpose(const Tensor<U> &A,
                               const std::vector<size_t> &new_ordering)
    {
        const size_t num_indices = A.GetIndices().size();
        JET_ABORT_IF_NOT(
            num_indices == new_ordering.size(),
            "Size of ordering must match number of tensor indices.");

        std::vector<std::string> new_indices(num_indices);
        const auto &old_indices = A.GetIndices();

        for (size_t i = 0; i < num_indices; i++) {
            new_indices[i] = old_indices[new_ordering[i]];
        }

        return Transpose<U, BLOCKSIZE, MINSIZE>(A, new_indices);
    }

    Tensor<T> Transpose(const std::vector<size_t> &new_ordering) const
    {
        return Transpose<T>(*this, new_ordering);
    }
    Tensor<T> Transpose(const std::vector<std::string> &new_indices) const
    {
        return Transpose<T>(*this, new_indices);
    }
    /**
     * @brief Returns the conjugate of a `%Tensor` object.
     *
     * @tparam T `%Tensor` data type.
     * @param A Reference `%Tensor` object.
     * @return `%Tensor` object representing the conjugate of `A`.
     */
    template <class U = T> static Tensor<U> Conj(const Tensor<U> &A)
    {
        Tensor<U> A_conj(A.GetIndices(), A.GetShape());
        for (size_t i = 0; i < A.GetSize(); i++) {
            A_conj[i] = std::conj(A[i]);
        }
        return A_conj;
    }

    Tensor<T> Conj() const { return Conj<T>(*this); }

    /**
     * @brief Contracts two `%Tensor` objects over the intersection of their
     * index sets.
     *
     * The resulting tensor will be formed with indices given by the symmetric
     * difference of the index sets.
     *
     * Example: Given a 3x2x4 tensor A(i,j,k) and a 2x4x2 tensor B(j,k,l), the
     * common indices are (j,k) and the symmetric difference of the sets is
     * (i,l). The result of the contraction is a 3x2 tensor C(i,l). \code{.cpp}
     *     Tensor A({"i", "j", "k"}, {3, 2, 4});
     *     Tensor B({"j", "k", "l"}, {2, 4, 2});
     *     A.FillRandom();
     *     B.FillRandom();
     *     Tensor C = ContractTensors(A, B);
     * \endcode
     *
     * @see TODO: Link to documentation
     *
     * @tparam T `%Tensor` data type.
     * @param A tensor on the LHS of the contraction.
     * @param B tensor on the RHS of the contraction.
     * @return `%Tensor` object representing the contraction of the tensors.
     */
    template <class U = T>
    static Tensor<U> ContractTensors(const Tensor<U> &A, const Tensor<U> &B)
    {
        using namespace Jet::Utilities;
        using namespace Jet::TensorHelpers;

        auto &&left_indices = VectorSubtraction(A.GetIndices(), B.GetIndices());
        auto &&right_indices =
            VectorSubtraction(B.GetIndices(), A.GetIndices());
        auto &&common_indices =
            VectorIntersection(A.GetIndices(), B.GetIndices());

        size_t left_dim = 1, right_dim = 1, common_dim = 1;
        for (size_t i = 0; i < left_indices.size(); ++i) {
            left_dim *= A.GetIndexToDimension().at(left_indices[i]);
        }
        for (size_t i = 0; i < right_indices.size(); ++i) {
            right_dim *= B.GetIndexToDimension().at(right_indices[i]);
        }
        for (size_t i = 0; i < common_indices.size(); ++i) {
            size_t a_dim = A.GetIndexToDimension().at(common_indices[i]);
            common_dim *= a_dim;
        }

        auto &&a_new_ordering = VectorUnion(left_indices, common_indices);
        auto &&b_new_ordering = VectorUnion(common_indices, right_indices);

        auto &&C_indices = VectorUnion(left_indices, right_indices);
        std::vector<size_t> C_dimensions(C_indices.size());
        for (size_t i = 0; i < left_indices.size(); ++i)
            C_dimensions[i] = A.GetIndexToDimension().at(left_indices[i]);
        for (size_t i = 0; i < right_indices.size(); ++i)
            C_dimensions[i + left_indices.size()] =
                B.GetIndexToDimension().at(right_indices[i]);

        Tensor<U> C(C_indices, C_dimensions);
        auto &&At = Transpose<U, 1024UL, 32UL>(A, a_new_ordering);
        auto &&Bt = Transpose<U, 1024UL, 32UL>(B, b_new_ordering);

        TensorHelpers::MultiplyTensorData<U>(
            At.GetData(), Bt.GetData(), C.GetData(), left_indices,
            right_indices, left_dim, right_dim, common_dim);

        return C;
    }

    Tensor<T> ContractTensors(const Tensor<T> &other) const
    {
        return ContractTensors<T>(*this, other);
    }

  private:
    /// Index labels.
    std::vector<std::string> indices_;

    /// Dimension along each index.
    std::vector<size_t> shape_;

    /// Mapping from index labels to dimensions.
    std::unordered_map<std::string, size_t> index_to_dimension_;

    /// Complex data values in row-major order.
    std::vector<T> data_;
};

/**
 * @brief Streams a tensor to an output stream.
 *
 * @param out Output stream to be modified.
 * @param tensor Tensor to be streamed.
 * @return Reference to the given output stream.
 */
template <class T>
inline std::ostream &operator<<(std::ostream &out, const Tensor<T> &tensor)
{
    using namespace Jet::Utilities;

    out << "Size=" << tensor.GetSize() << std::endl;
    out << "Indices=" << tensor.GetIndices() << std::endl;
    out << "Data=" << tensor.GetData() << std::endl;

    return out;
}

}; // namespace Jet<|MERGE_RESOLUTION|>--- conflicted
+++ resolved
@@ -1,4 +1,18 @@
 #pragma once
+
+/**
+ * Cache friendly size (for complex<float>) to move things around.
+ */
+#ifndef MAX_RIGHT_DIM
+#define MAX_RIGHT_DIM 1024
+#endif
+
+/**
+ * Smallest size of cache friendly blocks (for complex<float>).
+ */
+#ifndef MIN_RIGHT_DIM
+#define MIN_RIGHT_DIM 32
+#endif
 
 #include <complex>
 #include <random>
@@ -27,336 +41,7 @@
  * @tparam T Underlying complex tensor data type (`complex<float>` or
  *           `complex<double>`).
  */
-<<<<<<< HEAD
 template <class T = std::complex<float>> class Tensor {
-=======
-template <class T = std::complex<float>> class Tensor;
-
-/**
- * @brief Adds two `%Tensor` objects with the same index sets.
- *
- * The resulting tensor will have the same index set as the operand tensors. The
- * order of the indices follows that of the first argument (i.e., `A`).
- *
- * Example: Given a 2x3 tensor A(i,j) and a 2x3 tensor B(i,j), the addition of
- * A and B is a 2x3 tensor C(i,j):
- * \code{.cpp}
- *     Tensor A({"i", "j"}, {2, 3}, {0, 1, 2, 3, 4, 5});
- *     Tensor B({"i", "j}, {2, 3}, {5, 5, 5, 6, 6, 6});
- *     Tensor C = AddTensors(A, B);  // {5, 6, 7, 9, 10, 11}
- * \endcode
- *
- * @warning The program is aborted if the index sets of the given `%Tensor`
- *          objects to not match.
- *
- * @tparam T `%Tensor` data type.
- * @param A tensor on the LHS of the addition.
- * @param B tensor on the RHS of the addition.
- * @return `%Tensor` object representing the element-wise sum of the given
- *         tensors.
- */
-template <class T> Tensor<T> AddTensors(const Tensor<T> &A, const Tensor<T> &B)
-{
-    static const Tensor<T> zero;
-
-    // The zero tensor is used in reductions where the shape of an accumulator
-    // is not known beforehand.
-    if (A == zero) {
-        return B;
-    }
-    else if (B == zero) {
-        return A;
-    }
-
-    const auto disjoint_indices =
-        Jet::Utilities::VectorDisjunctiveUnion(A.GetIndices(), B.GetIndices());
-
-    JET_ABORT_IF_NOT(disjoint_indices.empty(),
-                     "Tensor addition with disjoint indices is not supported.");
-
-    const auto &indices = A.GetIndices();
-    const auto &shape = A.GetShape();
-
-    // Align the underlying data vectors of `A` and `B`.
-    const auto &&Bt = Transpose(B, indices);
-
-    Tensor<T> C(indices, shape);
-    const auto size = C.GetSize();
-
-    auto c_ptr = C.GetData().data();
-    auto a_ptr = A.GetData().data();
-    auto bt_ptr = Bt.GetData().data();
-
-#if defined _OPENMP
-#pragma omp parallel for schedule(static, 1024) // MAX_RIGHT_DIM)
-#endif
-    for (size_t i = 0; i < size; i++) {
-        c_ptr[i] = a_ptr[i] + bt_ptr[i];
-    }
-
-    return C;
-}
-
-/**
- * @brief Slices a `%Tensor` object index.
- *
- * The result is a `%Tensor` object whose given indices and data are a subset of
- * the provided tensor object, sliced along the given index argument.
- *
- * Example: Consider a 2x3 tensor `A(i,j)`. The following example slices along
- * each index with the resulting slices selected as required:
- * \code{.cpp}
- *     Tensor A({"i", "j"}, {2, 3});
- *     A.FillRandom();
- *
- *     SliceIndex(A, "i", 0);  // [1x3] tensor, slice 0
- *     SliceIndex(A, "i", 1);  // [1x3] tensor, slice 1
-
- *     SliceIndex(A, "j", 0);  // [2x1] tensor, slice 0
- *     SliceIndex(A, "j", 1);  // [2x1] tensor, slice 1
- *     SliceIndex(A, "j", 2);  // [2x1] tensor, slice 2
- * \endcode
- *
- * @tparam T `%Tensor` data type.
- * @param tensor `%Tensor` object to slice.
- * @param index `%Tensor` index label on which to slice.
- * @param value Value to slice the `%Tensor` index on.
- * @return Slice of the `%Tensor` object.
- */
-template <class T>
-Tensor<T> SliceIndex(const Tensor<T> &tensor, const std::string &index,
-                     size_t value)
-{
-
-    std::vector<std::string> new_ordering = tensor.GetIndices();
-    auto it = find(new_ordering.begin(), new_ordering.end(), index);
-    size_t index_num = std::distance(new_ordering.begin(), it);
-    new_ordering.erase(new_ordering.begin() + index_num);
-    new_ordering.insert(new_ordering.begin(), index);
-
-    auto &&tensor_trans = Transpose(tensor, new_ordering);
-    std::vector<std::string> sliced_indices(
-        tensor_trans.GetIndices().begin() + 1, tensor_trans.GetIndices().end());
-    std::vector<size_t> sliced_dimensions(tensor_trans.GetShape().begin() + 1,
-                                          tensor_trans.GetShape().end());
-
-    Tensor<T> tensor_sliced(sliced_indices, sliced_dimensions);
-    size_t projection_size = tensor_sliced.GetSize();
-    size_t projection_begin = projection_size * value;
-
-    auto data_ptr = tensor_trans.GetData().data();
-    auto tensor_sliced_ptr = tensor_sliced.GetData().data();
-
-#if defined _OPENMP
-    int max_right_dim = 1024;
-#pragma omp parallel for schedule(static, max_right_dim)
-#endif
-    for (size_t p = 0; p < projection_size; ++p)
-        tensor_sliced_ptr[p] = data_ptr[projection_begin + p];
-
-    return tensor_sliced;
-}
-
-/**
- * @brief Reshapes a `%Tensor` object to the given dimensions.
- *
- * @tparam T `%Tensor` data type.
- * @param old_tensor Original tensor object to reshape.
- * @param new_shape Index dimensionality for new tensor object.
- * @return Reshaped copy of the `%Tensor` object.
- */
-template <class T>
-Tensor<T> Reshape(const Tensor<T> &old_tensor,
-                  const std::vector<size_t> &new_shape)
-{
-    using namespace Utilities;
-
-    JET_ABORT_IF_NOT(old_tensor.GetSize() ==
-                         Jet::Utilities::ShapeToSize(new_shape),
-                     "Size is inconsistent between tensors.");
-    Tensor<T> new_tensor(new_shape);
-    Utilities::FastCopy(old_tensor.GetData(), new_tensor.GetData());
-    return new_tensor;
-}
-
-/**
- * @brief Returns the conjugate of a `%Tensor` object.
- *
- * @tparam T `%Tensor` data type.
- * @param A Reference `%Tensor` object.
- * @return `%Tensor` object representing the conjugate of `A`.
- */
-template <class T> Tensor<T> Conj(const Tensor<T> &A)
-{
-    Tensor<T> A_conj(A.GetIndices(), A.GetShape());
-    for (size_t i = 0; i < A.GetSize(); i++) {
-        A_conj[i] = std::conj(A[i]);
-    }
-    return A_conj;
-}
-
-/**
- * @brief Transposes the indices of a `%Tensor` object to a new ordering.
- *
- * @tparam T `%Tensor` data type.
- * @param A Reference `%Tensor` object.
- * @param new_indices New `%Tensor` index label ordering.
- * @return Transposed `%Tensor` object.
- */
-template <class T, size_t BLOCKSIZE = 1024, size_t MINSIZE = 32>
-Tensor<T> Transpose(const Tensor<T> &A,
-                    const std::vector<std::string> &new_indices)
-{
-    using namespace Jet::Utilities;
-
-    if (A.GetIndices() == new_indices)
-        return A;
-
-    if (A.GetIndices().size() == 0)
-        JET_ABORT("Number of indices cannot be zero.");
-
-    std::vector<size_t> new_shape(A.GetShape().size());
-    for (size_t i = 0; i < new_indices.size(); i++)
-        new_shape[i] = A.GetIndexToDimension().at(new_indices[i]);
-
-    if (is_pow_2(A.GetSize())) {
-        auto permuter = Permuter<QFlexPermuter<BLOCKSIZE, MINSIZE>>();
-        try {
-            return Tensor<T>{new_indices, new_shape,
-                             permuter.Transpose(A.GetData(), A.GetShape(),
-                                                A.GetIndices(), new_indices)};
-        }
-        catch (Jet::Exception &e) {
-            std::cerr << "Error in fast transpose with given parameters:="
-                      << e.what() << std::endl;
-            std::cerr << "Using fall-back default transpose." << std::endl;
-        }
-    }
-    auto permuter = Permuter<DefaultPermuter<BLOCKSIZE>>();
-    return Tensor<T>{new_indices, new_shape,
-                     permuter.Transpose(A.GetData(), A.GetShape(),
-                                        A.GetIndices(), new_indices)};
-}
-
-/**
- * @brief Transposes the indices of a `%Tensor` to a new ordering.
- *
- * @warning The program is aborted if the number of elements in the new ordering
- *          does match the number of indices in the tensor.
- *
- * @tparam T `%Tensor` data type.
- * @param A Reference `%Tensor` object.
- * @param new_ordering New `%Tensor` index permutation.
- * @return Transposed `%Tensor` object.
- */
-template <class T, size_t BLOCKSIZE = 1024, size_t MINSIZE = 32>
-Tensor<T> Transpose(const Tensor<T> &A, const std::vector<size_t> &new_ordering)
-{
-    const size_t num_indices = A.GetIndices().size();
-    JET_ABORT_IF_NOT(num_indices == new_ordering.size(),
-                     "Size of ordering must match number of tensor indices.");
-
-    std::vector<std::string> new_indices(num_indices);
-    const auto &old_indices = A.GetIndices();
-
-    for (size_t i = 0; i < num_indices; i++) {
-        new_indices[i] = old_indices[new_ordering[i]];
-    }
-
-    return Transpose<T, BLOCKSIZE, MINSIZE>(A, new_indices);
-}
-
-/**
- * @brief Contracts two `%Tensor` objects over the intersection of their index
- *        sets.
- *
- * The resulting tensor will be formed with indices given by the symmetric
- * difference of the index sets.
- *
- * Example: Given a 3x2x4 tensor A(i,j,k) and a 2x4x2 tensor B(j,k,l), the
- * common indices are (j,k) and the symmetric difference of the sets is (i,l).
- * The result of the contraction is a 3x2 tensor C(i,l).
- * \code{.cpp}
- *     Tensor A({"i", "j", "k"}, {3, 2, 4});
- *     Tensor B({"j", "k", "l"}, {2, 4, 2});
- *     A.FillRandom();
- *     B.FillRandom();
- *     Tensor C = ContractTensors(A, B);
- * \endcode
- *
- * @see TODO: Link to documentation
- *
- * @tparam T `%Tensor` data type.
- * @param A tensor on the LHS of the contraction.
- * @param B tensor on the RHS of the contraction.
- * @return `%Tensor` object representing the contraction of the tensors.
- */
-template <class T>
-Tensor<T> ContractTensors(const Tensor<T> &A, const Tensor<T> &B)
-{
-    using namespace Jet::Utilities;
-    using namespace Jet::TensorHelpers;
-
-    auto &&left_indices = VectorSubtraction(A.GetIndices(), B.GetIndices());
-    auto &&right_indices = VectorSubtraction(B.GetIndices(), A.GetIndices());
-    auto &&common_indices = VectorIntersection(A.GetIndices(), B.GetIndices());
-
-    size_t left_dim = 1, right_dim = 1, common_dim = 1;
-    for (size_t i = 0; i < left_indices.size(); ++i) {
-        left_dim *= A.GetIndexToDimension().at(left_indices[i]);
-    }
-    for (size_t i = 0; i < right_indices.size(); ++i) {
-        right_dim *= B.GetIndexToDimension().at(right_indices[i]);
-    }
-    for (size_t i = 0; i < common_indices.size(); ++i) {
-        size_t a_dim = A.GetIndexToDimension().at(common_indices[i]);
-        common_dim *= a_dim;
-    }
-
-    auto &&a_new_ordering = VectorUnion(left_indices, common_indices);
-    auto &&b_new_ordering = VectorUnion(common_indices, right_indices);
-
-    auto &&C_indices = VectorUnion(left_indices, right_indices);
-    std::vector<size_t> C_dimensions(C_indices.size());
-    for (size_t i = 0; i < left_indices.size(); ++i)
-        C_dimensions[i] = A.GetIndexToDimension().at(left_indices[i]);
-    for (size_t i = 0; i < right_indices.size(); ++i)
-        C_dimensions[i + left_indices.size()] =
-            B.GetIndexToDimension().at(right_indices[i]);
-
-    Tensor<T> C(C_indices, C_dimensions);
-    auto &&At = Transpose<T, 1024UL, 32UL>(A, a_new_ordering);
-    auto &&Bt = Transpose<T, 1024UL, 32UL>(B, b_new_ordering);
-
-    TensorHelpers::MultiplyTensorData<T>(
-        At.GetData(), Bt.GetData(), C.GetData(), left_indices, right_indices,
-        left_dim, right_dim, common_dim);
-
-    return C;
-}
-
-/**
- * @brief Streams a tensor to an output stream.
- *
- * @param out Output stream to be modified.
- * @param tensor Tensor to be streamed.
- * @return Reference to the given output stream.
- */
-template <class T>
-inline std::ostream &operator<<(std::ostream &out, const Tensor<T> &tensor)
-{
-    using namespace Jet::Utilities;
-
-    out << "Size=" << tensor.GetSize() << std::endl;
-    out << "Indices=" << tensor.GetIndices() << std::endl;
-    out << "Data=" << tensor.GetData() << std::endl;
-
-    return out;
-}
-
-// Default template parameters belong in the forward declaration.
-template <class T> class Tensor {
->>>>>>> 681ba441
 
     static_assert(TensorHelpers::is_supported_data_type<T>,
                   "Tensor data type must be one of std::complex<float>, "
@@ -424,7 +109,7 @@
      *             `%Tensor` object.
      */
     Tensor(const std::vector<std::string> &indices,
-           const std::vector<std::size_t> &shape, const std::vector<T> &data)
+           const std::vector<size_t> &shape, const std::vector<T> &data)
         : Tensor(indices, shape)
     {
         Utilities::FastCopy(data, data_);
@@ -1067,23 +752,4 @@
     std::vector<T> data_;
 };
 
-/**
- * @brief Streams a tensor to an output stream.
- *
- * @param out Output stream to be modified.
- * @param tensor Tensor to be streamed.
- * @return Reference to the given output stream.
- */
-template <class T>
-inline std::ostream &operator<<(std::ostream &out, const Tensor<T> &tensor)
-{
-    using namespace Jet::Utilities;
-
-    out << "Size=" << tensor.GetSize() << std::endl;
-    out << "Indices=" << tensor.GetIndices() << std::endl;
-    out << "Data=" << tensor.GetData() << std::endl;
-
-    return out;
-}
-
 }; // namespace Jet