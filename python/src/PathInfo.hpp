#pragma once

#include <string>

#include <pybind11/pybind11.h>

#include <Jet.hpp>

namespace py = pybind11;

template <class T, class... Ts>
void bind_constructors(py::class_<Jet::PathInfo> &c)
{
<<<<<<< HEAD
    c.def(py::init<const Jet::TensorNetwork<Tensor> &,
                   const Jet::PathInfo::Path &>(),
          py::arg("tn"), py::arg("path") = Jet::PathInfo::Path(), R"(
=======
    c.def(py::init<const Jet::TensorNetwork<Jet::Tensor<T>> &,
                   const Jet::PathInfo::path_t &>(),
          py::arg("tn"), py::arg("path") = Jet::PathInfo::path_t(), R"(
>>>>>>> f124ae26
            Constructs a populated PathInfo for the given path
            through a tensor network

            Args:
                tn: Tensor network
                path: Pairs of integers representing a contraction path through
                      the tensor network
            )");

    if constexpr (sizeof...(Ts) > 0) {
        bind_constructors<Ts...>(c);
    }
}

/**
 * @brief Adds Python bindings for the include/jet/PathInfo.hpp file.
 *
 * @tparam T Template parameter of the `Tensor` class.
 * @param m Jet pybind11 module.
 */
template <class... Ts> void AddBindingsForPathInfo(py::module_ &m)
{
    py::class_<Jet::PathStepInfo>(m, "PathStepInfo", R"(
        PathStepInfo represents the contraction metadata associated
        with a node in a TensorNetwork)")

        // Constants
        // ----------------------------------------------------------------
        .def_property_readonly("MISSING_ID",
                               []() { return Jet::PathStepInfo::MISSING_ID; })

        // Instance variables
        // ----------------------------------------------------------------
        .def_readonly("id", &Jet::PathStepInfo::id)
        .def_readonly("parent", &Jet::PathStepInfo::parent)
        .def_readonly("children", &Jet::PathStepInfo::children)
        .def_readonly("name", &Jet::PathStepInfo::name)
        .def_readonly("node_indices", &Jet::PathStepInfo::node_indices)
        .def_readonly("tensor_indices", &Jet::PathStepInfo::tensor_indices)
        .def_readonly("tags", &Jet::PathStepInfo::tags)
        .def_readonly("contracted_indices",
                      &Jet::PathStepInfo::contracted_indices);

    auto cls =
        py::class_<Jet::PathInfo>(
            m, "PathInfo",
            "PathInfo represents a contraction path in a tensor network.")

            // Constructors
            //-----------------------------------------------------------------

            .def(py::init<>(), R"(Constructs an empty path)")

            // Properties
            // ----------------------------------------------------------------
            .def_property_readonly("index_to_size_map",
                                   &Jet::PathInfo::GetIndexSizes, R"(
            A map of indices to their dimension)")

            .def_property_readonly("num_leaves", &Jet::PathInfo::GetNumLeaves,
                                   R"(
            Number of leaf steps in this path)")

            .def_property_readonly("path", &Jet::PathInfo::GetPath, R"(
            The contraction path)")

            .def_property_readonly("steps", &Jet::PathInfo::GetSteps, R"(
            The steps of this path)")

            // Other
            // -----------------------------------------------------------------
            .def("total_flops", &Jet::PathInfo::GetTotalFlops, R"(
            Computes the total number of floating-point operations needed
            to contract the tensor network along this path)")

            .def("total_memory", &Jet::PathInfo::GetTotalMemory, R"(
            Computes the total memory required to contract the tensor
            network along this path.)");

    // Add constructor bindings for each Tensor data type.
    bind_constructors<Ts...>(cls);
}<|MERGE_RESOLUTION|>--- conflicted
+++ resolved
@@ -11,15 +11,9 @@
 template <class T, class... Ts>
 void bind_constructors(py::class_<Jet::PathInfo> &c)
 {
-<<<<<<< HEAD
-    c.def(py::init<const Jet::TensorNetwork<Tensor> &,
-                   const Jet::PathInfo::Path &>(),
-          py::arg("tn"), py::arg("path") = Jet::PathInfo::Path(), R"(
-=======
     c.def(py::init<const Jet::TensorNetwork<Jet::Tensor<T>> &,
                    const Jet::PathInfo::path_t &>(),
           py::arg("tn"), py::arg("path") = Jet::PathInfo::path_t(), R"(
->>>>>>> f124ae26
             Constructs a populated PathInfo for the given path
             through a tensor network
 
