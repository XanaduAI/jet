#pragma once

#include <sstream>
#include <string>
#include <unordered_map>
#include <vector>

#include <pybind11/complex.h>
#include <pybind11/pybind11.h>
#include <pybind11/stl.h>

#include "Type.hpp"
#include <Jet.hpp>

namespace py = pybind11;

/**
 * @brief Adds Python bindings for the `TensorNetwork` class.
 *
 * @tparam T Template parameter of the `Tensor` class.
 * @param m Jet pybind11 module.
 */
template <class T> void AddBindingsForTensorNetwork(py::module_ &m)
{
    using TensorNetwork = Jet::TensorNetwork<Jet::Tensor<T>>;
    using node_id_t = typename Jet::TensorNetwork<Jet::Tensor<T>>::node_id_t;
    using Node = typename Jet::TensorNetwork<Jet::Tensor<T>>::Node;
    using Edge = typename Jet::TensorNetwork<Jet::Tensor<T>>::Edge;

<<<<<<< HEAD
    using TensorNetwork = Jet::TensorNetwork<Tensor>;
    using NodeID_t = typename Jet::TensorNetwork<Tensor>::NodeID_t;
    using Node = typename Jet::TensorNetwork<Tensor>::Node;
    using Edge = typename Jet::TensorNetwork<Tensor>::Edge;
=======
    const std::string class_name = "TensorNetwork" + Type<T>::suffix;
    const std::string class_name_node = "TensorNetworkNode" + Type<T>::suffix;
    const std::string class_name_edge = "TensorNetworkEdge" + Type<T>::suffix;
>>>>>>> f124ae26

    auto cls =
        py::class_<TensorNetwork>(m, class_name.c_str(), R"(
        TensorNetwork represents a tensor network)")

            // Static properties
            // -----------------------------------------------------------------

            .def_property_readonly_static(
                "dtype", [](const py::object &) { return Type<T>::dtype; },
                "Data type of this tensor network.")

            // Constructors
            // -----------------------------------------------------------------

            .def(py::init<>(), R"(
            Constructs an empty tensor network)")

            // Magic methods
            // -----------------------------------------------------------------

            .def("__str__",
                 [](const TensorNetwork &tn) {
                     std::stringstream ss;
                     ss << tn;
                     return ss.str();
                 })

            // Properties
            // -----------------------------------------------------------------

            .def_property_readonly("index_to_edge_map",
                                   &TensorNetwork::GetIndexToEdgeMap, R"(
                A map of indices to edges.)")

            .def_property_readonly(
                "tag_to_node_id_map",
                [](const TensorNetwork &tn) {
                    std::unordered_map<std::string, std::vector<NodeID_t>> map;

                    for (const auto &[tag, node_id] : tn.GetTagToNodesMap()) {
                        map[tag].emplace_back(node_id);
                    }

                    return map;
                },
                R"(Returns a list of node ids for Tensors associated with the given tag)")

            .def_property_readonly("path", &TensorNetwork::GetPath, R"(
                The path by which this tensor network was contracted.
                Is empty if Contract() has not been called.)")

            .def_property_readonly("nodes", &TensorNetwork::GetNodes, R"(
                A list of the nodes in this tensor network.)")

            .def_property_readonly("num_tensors", &TensorNetwork::NumTensors,
                                   R"(
                The number of tensors in this tensor network)")

            .def_property_readonly("num_indices", &TensorNetwork::NumIndices,
                                   R"(
                The number of unique indices in this tensor network)")

            // Other
            // -----------------------------------------------------------------

            .def("add_tensor", &TensorNetwork::AddTensor, py::arg("tensor"),
                 py::arg("tags") = std::vector<std::string>(), R"(
                Adds a tensor to a tensor network.
                
                Args:
                    tensor: Tensor to add
                    tags: List of string tags to associate to tensor

                Returns:
                    Node ID assigned to tensor)")

            .def("slice_indices", &TensorNetwork::SliceIndices, R"(
                Slices a set of indices. 
                
                The value taken along each axis is derived from the provided
                linear index.

                Args:
                    indices: list of string indices to be sliced
                    value: Raveled index value representing the element
                    to take along each of the indices.
                )")

            .def("contract", &TensorNetwork::Contract,
                 py::arg("path") = std::vector<std::pair<size_t, size_t>>(), R"(
                Contracts a tensor network along an optionally-provided path)");

    py::class_<Node>(cls, class_name_node.c_str())
        .def_readonly("id", &Node::id)
        .def_readonly("name", &Node::name)
        .def_readonly("indices", &Node::indices)
        .def_readonly("tags", &Node::tags)
        .def_readonly("contracted", &Node::contracted)
        .def_readonly("tensor", &Node::tensor);

    py::class_<Edge>(cls, class_name_edge.c_str())
        .def_readonly("dim", &Edge::dim)
        .def_readonly("node_ids", &Edge::node_ids)
        .def("__eq__", &Edge::operator==);
}<|MERGE_RESOLUTION|>--- conflicted
+++ resolved
@@ -23,20 +23,13 @@
 template <class T> void AddBindingsForTensorNetwork(py::module_ &m)
 {
     using TensorNetwork = Jet::TensorNetwork<Jet::Tensor<T>>;
-    using node_id_t = typename Jet::TensorNetwork<Jet::Tensor<T>>::node_id_t;
-    using Node = typename Jet::TensorNetwork<Jet::Tensor<T>>::Node;
-    using Edge = typename Jet::TensorNetwork<Jet::Tensor<T>>::Edge;
+    using NodeID_t = typename Jet::TensorNetwork<Tensor<T>>::NodeID_t;
+    using Node = typename Jet::TensorNetwork<Tensor<T>>::Node;
+    using Edge = typename Jet::TensorNetwork<Tensor<T>>::Edge;
 
-<<<<<<< HEAD
-    using TensorNetwork = Jet::TensorNetwork<Tensor>;
-    using NodeID_t = typename Jet::TensorNetwork<Tensor>::NodeID_t;
-    using Node = typename Jet::TensorNetwork<Tensor>::Node;
-    using Edge = typename Jet::TensorNetwork<Tensor>::Edge;
-=======
     const std::string class_name = "TensorNetwork" + Type<T>::suffix;
     const std::string class_name_node = "TensorNetworkNode" + Type<T>::suffix;
     const std::string class_name_edge = "TensorNetworkEdge" + Type<T>::suffix;
->>>>>>> f124ae26
 
     auto cls =
         py::class_<TensorNetwork>(m, class_name.c_str(), R"(
