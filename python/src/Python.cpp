--- conflicted
+++ resolved
@@ -1,12 +1,8 @@
 #include <pybind11/pybind11.h>
 
-<<<<<<< HEAD
 #include "PathInfo.hpp"
 #include "Tensor.hpp"
 #include "TensorNetwork.hpp"
-=======
-#include "Tensor.hpp"
->>>>>>> 10af598d
 #include "Version.hpp"
 
 PYBIND11_MODULE(jet, m)
@@ -17,18 +13,16 @@
     using c_fp32_t = std::complex<float>;
     using c_fp64_t = std::complex<double>;
 
-<<<<<<< HEAD
-    AddBindingsForTensor<c_fp32>(m, "Tensor32");
-    AddBindingsForTensor<c_fp64>(m, "Tensor64");
-
-    AddBindingsForTensorNetwork<Jet::Tensor<c_fp32>>(m, "TensorNetwork32");
-    AddBindingsForTensorNetwork<Jet::Tensor<c_fp64>>(m, "TensorNetwork64");
-
-    AddBindingsForPathInfo<Jet::Tensor<c_fp32>, Jet::Tensor<c_fp64>>(m);
-=======
     AddBindingsForTensor<c_fp32_t>(m, "Tensor32");
     AddBindingsForTensor<c_fp64_t>(m, "Tensor64");
->>>>>>> 10af598d
+
+    AddBindingsForTensorNetwork<Jet::Tensor<c_fp32_t>>(m, "TensorNetwork32");
+    AddBindingsForTensorNetwork<Jet::Tensor<c_fp64_t>>(m, "TensorNetwork64");
+
+    AddBindingsForPathInfo<Jet::Tensor<c_fp32_t>, Jet::Tensor<c_fp64_t>>(m);
+
+    AddBindingsForTensor<c_fp32_t>(m, "Tensor32");
+    AddBindingsForTensor<c_fp64_t>(m, "Tensor64");
 
     AddBindingsForVersion(m);
 }