#include <pybind11/pybind11.h>

<<<<<<< HEAD
#include <Jet.hpp>

#include "PathInfo.hpp"
#include "Tensor.hpp"
#include "TensorNetwork.hpp"
#include "TensorNetworkIO.hpp"
=======
#include "PathInfo.hpp"
#include "Tensor.hpp"
#include "TensorNetwork.hpp"
>>>>>>> 100ca42a
#include "Version.hpp"

PYBIND11_MODULE(jet, m)
{
    m.doc() = "Jet is a library for simulating quantum circuits using tensor "
              "network contractions.";

    using c_fp32_t = std::complex<float>;
    using c_fp64_t = std::complex<double>;

    AddBindingsForTensor<c_fp32_t>(m, "Tensor32");
    AddBindingsForTensor<c_fp64_t>(m, "Tensor64");

<<<<<<< HEAD
    using tensor32_t = Jet::Tensor<c_fp32_t>;
    using tensor64_t = Jet::Tensor<c_fp64_t>;

    AddBindingsForTensorNetwork<tensor32_t>(m, "TensorNetwork32");
    AddBindingsForTensorNetwork<tensor64_t>(m, "TensorNetwork64");

    AddBindingsForTensorNetworkIO<tensor32_t>(m, "TensorNetworkFile32",
                                              "TensorNetworkSerializer32");
    AddBindingsForTensorNetworkIO<tensor64_t>(m, "TensorNetworkFile64",
                                              "TensorNetworkSerializer64");

    AddBindingsForPathInfo<tensor32_t, tensor64_t>(m);
=======
    AddBindingsForTensorNetwork<Jet::Tensor<c_fp32_t>>(m, "TensorNetwork32");
    AddBindingsForTensorNetwork<Jet::Tensor<c_fp64_t>>(m, "TensorNetwork64");

    AddBindingsForPathInfo<Jet::Tensor<c_fp32_t>, Jet::Tensor<c_fp64_t>>(m);
>>>>>>> 100ca42a

    AddBindingsForVersion(m);
}<|MERGE_RESOLUTION|>--- conflicted
+++ resolved
@@ -1,17 +1,11 @@
 #include <pybind11/pybind11.h>
 
-<<<<<<< HEAD
 #include <Jet.hpp>
 
 #include "PathInfo.hpp"
 #include "Tensor.hpp"
 #include "TensorNetwork.hpp"
 #include "TensorNetworkIO.hpp"
-=======
-#include "PathInfo.hpp"
-#include "Tensor.hpp"
-#include "TensorNetwork.hpp"
->>>>>>> 100ca42a
 #include "Version.hpp"
 
 PYBIND11_MODULE(jet, m)
@@ -22,28 +16,21 @@
     using c_fp32_t = std::complex<float>;
     using c_fp64_t = std::complex<double>;
 
+    using Tensor32 = Jet::Tensor<c_fp32_t>;
+    using Tensor64 = Jet::Tensor<c_fp64_t>;
+
     AddBindingsForTensor<c_fp32_t>(m, "Tensor32");
     AddBindingsForTensor<c_fp64_t>(m, "Tensor64");
 
-<<<<<<< HEAD
-    using tensor32_t = Jet::Tensor<c_fp32_t>;
-    using tensor64_t = Jet::Tensor<c_fp64_t>;
+    AddBindingsForTensorNetwork<Tensor32>(m, "TensorNetwork32");
+    AddBindingsForTensorNetwork<Tensor64>(m, "TensorNetwork64");
 
-    AddBindingsForTensorNetwork<tensor32_t>(m, "TensorNetwork32");
-    AddBindingsForTensorNetwork<tensor64_t>(m, "TensorNetwork64");
+    AddBindingsForTensorNetworkIO<Tensor32>(m, "TensorNetworkFile32",
+                                            "TensorNetworkSerializer32");
+    AddBindingsForTensorNetworkIO<Tensor64>(m, "TensorNetworkFile64",
+                                            "TensorNetworkSerializer64");
 
-    AddBindingsForTensorNetworkIO<tensor32_t>(m, "TensorNetworkFile32",
-                                              "TensorNetworkSerializer32");
-    AddBindingsForTensorNetworkIO<tensor64_t>(m, "TensorNetworkFile64",
-                                              "TensorNetworkSerializer64");
-
-    AddBindingsForPathInfo<tensor32_t, tensor64_t>(m);
-=======
-    AddBindingsForTensorNetwork<Jet::Tensor<c_fp32_t>>(m, "TensorNetwork32");
-    AddBindingsForTensorNetwork<Jet::Tensor<c_fp64_t>>(m, "TensorNetwork64");
-
-    AddBindingsForPathInfo<Jet::Tensor<c_fp32_t>, Jet::Tensor<c_fp64_t>>(m);
->>>>>>> 100ca42a
+    AddBindingsForPathInfo<Tensor32, Tensor64>(m);
 
     AddBindingsForVersion(m);
 }