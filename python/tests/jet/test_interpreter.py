--- conflicted
+++ resolved
@@ -286,8 +286,7 @@
     "program, want_result",
     [
         (
-<<<<<<< HEAD
-            parse_xir_script(
+            xir.parse_script(
                 """
                 probabilities | [0];
                 """
@@ -295,7 +294,7 @@
             [1, 0],
         ),
         (
-            parse_xir_script(
+            xir.parse_script(
                 """
                 X | [0];
 
@@ -305,7 +304,7 @@
             [0, 1],
         ),
         (
-            parse_xir_script(
+            xir.parse_script(
                 """
                 X | [1];
 
@@ -315,7 +314,7 @@
             [0, 1, 0, 0],
         ),
         (
-            parse_xir_script(
+            xir.parse_script(
                 """
                 H | [0];
                 CNOT | [0, 1];
@@ -326,7 +325,7 @@
             [0.5, 0, 0, 0.5],
         ),
         (
-            parse_xir_script(
+            xir.parse_script(
                 """
                 H | [0];
                 Y | [0];
@@ -343,15 +342,21 @@
     assert jet.run_xir_program(program) == [pytest.approx(want_result)]
 
 
-def test_run_xir_program_with_invalid_probability_statement():
+def test_run_xir_program_with_invalid_probabilities_statement():
     """Tests that a ValueError is raised when an XIR program contains an invalid
     probabilities statement.
     """
-    program = parse_xir_script("CNOT | [0, 1]; probabilities | [0];")
+    program = xir.parse_script("CNOT | [0, 1]; probabilities | [0];")
     match = r"Statement 'probabilities \| \[0\]' must be applied to \[0 \.\. 1\]\."
 
     with pytest.raises(ValueError, match=match):
-=======
+        jet.run_xir_program(program)
+
+
+@pytest.mark.parametrize(
+    "program, want_result",
+    [
+        (
             xir.parse_script(
                 """
                 gate H2:
@@ -442,7 +447,7 @@
     ],
 )
 def test_run_xir_program_with_valid_gate_definitions(program, want_result):
-    """Tests that running an XIR program with gate definitionsgives the correct result."""
+    """Tests that running an XIR program with valid gate definitions gives the correct result."""
     assert jet.run_xir_program(program) == pytest.approx(want_result)
 
 
@@ -546,7 +551,6 @@
     program = xir.parse_script("gate X: NOT | [0]; end;")
 
     with pytest.warns(UserWarning, match=r"Gate 'X' overrides the Jet gate with the same name\."):
->>>>>>> 67155aa5
         jet.run_xir_program(program)
 
 
