--- conflicted
+++ resolved
@@ -28,7 +28,6 @@
 
         assert irprog.statements[0].params["array"] == res
 
-<<<<<<< HEAD
     @pytest.mark.parametrize(
         "key, val",
         [
@@ -62,7 +61,7 @@
 
         assert key in irprog.options
         assert irprog.options[key] == val
-=======
+
     @pytest.mark.parametrize("use_floats", [True, False])
     @pytest.mark.parametrize("param", [3, 4.2, 2j])
     def test_use_floats(self, use_floats, param):
@@ -91,5 +90,4 @@
         if eval_pi:
             assert irprog.statements[0].params[0] == expected
         else:
-            assert irprog.statements[0].params[0] == param.upper()
->>>>>>> 51e01320
+            assert irprog.statements[0].params[0] == param.upper()