--- conflicted
+++ resolved
@@ -5,21 +5,7 @@
 from typing import Any, Dict, Iterable, List, Set
 
 import pytest
-<<<<<<< HEAD
 from xir.program import Declaration, OperatorStmt, Statement, XIRProgram
-=======
-
-from xir.program import (
-    Declaration,
-    FuncDeclaration,
-    GateDeclaration,
-    OperatorDeclaration,
-    OperatorStmt,
-    OutputDeclaration,
-    Statement,
-    XIRProgram,
-)
->>>>>>> 774265e0
 
 
 @pytest.fixture
@@ -70,7 +56,6 @@
     # Test declarations
     #####################
 
-<<<<<<< HEAD
     @pytest.mark.parametrize("params, wires, declaration_type, want_res", [
             (["a", "b"], (0,), "gate", "gate name(a, b)[0];"),
             ([], (0, 2, 1), "operator", "operator name[0, 2, 1];"),
@@ -101,48 +86,6 @@
         irprog._declarations["func"].append(decl)
         have_res = irprog.serialize()
         assert have_res  == want_res
-=======
-    @pytest.mark.parametrize("name", ["rx", "CNOT", "a_gate"])
-    @pytest.mark.parametrize("num_params", [0, 1, 42])
-    @pytest.mark.parametrize("num_wires", [1, 42])
-    def test_gate_declaration(self, program, name, num_params, num_wires):
-        """Tests serializing an XIR program with gate declarations."""
-        decl = GateDeclaration(name, num_params=num_params, num_wires=num_wires)
-
-        program.add_declaration("gate", decl)
-        res = program.serialize()
-        assert res == f"gate {name}, {num_params}, {num_wires};"
-
-    @pytest.mark.parametrize("name", ["sin", "COS", "arc_tan"])
-    @pytest.mark.parametrize("num_params", [0, 1, 42])
-    def test_func_declaration(self, program, name, num_params):
-        """Tests serializing an XIR program with function declarations."""
-        decl = FuncDeclaration(name, num_params=num_params)
-
-        program.add_declaration("func", decl)
-        res = program.serialize()
-        assert res == f"func {name}, {num_params};"
-
-    @pytest.mark.parametrize("name", ["op", "OPERATOR", "op_42"])
-    @pytest.mark.parametrize("num_params", [0, 1, 42])
-    @pytest.mark.parametrize("num_wires", [1, 42])
-    def test_operator_declaration(self, program, name, num_params, num_wires):
-        """Tests serializing an XIR program with operator declarations."""
-        decl = OperatorDeclaration(name, num_params=num_params, num_wires=num_wires)
-
-        program.add_declaration("operator", decl)
-        res = program.serialize()
-        assert res == f"operator {name}, {num_params}, {num_wires};"
-
-    @pytest.mark.parametrize("name", ["sample", "amplitude"])
-    def test_output_declaration(self, program, name):
-        """Tests serializing an XIR program with output declarations."""
-        decl = OutputDeclaration(name)
-
-        program.add_declaration("output", decl)
-        res = program.serialize()
-        assert res == f"output {name};"
->>>>>>> 774265e0
 
     ###################
     # Test statements
