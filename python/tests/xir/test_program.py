--- conflicted
+++ resolved
@@ -468,7 +468,6 @@
         program.add_variable("theta")
         assert set(program.variables) == {"theta", "phi"}
 
-<<<<<<< HEAD
     def test_merge_zero_programs(self):
         """Test that a ValueError is raised when zero XIR programs are merged."""
         with pytest.raises(ValueError, match=r"Merging requires at least one XIR program"):
@@ -615,9 +614,7 @@
         want_statements = list(map(str, want_result.statements))
         assert have_statements == want_statements
 
-=======
     # pylint: disable=protected-access
->>>>>>> b79745e6
     @pytest.mark.parametrize("version", ["4.2.0", "0.3.0"])
     def test_validate_version(self, version):
         """Test that a correct version passes validation."""
