--- conflicted
+++ resolved
@@ -50,16 +50,12 @@
             part.indices = [wire.index]
 
     @property
-<<<<<<< HEAD
     def dimension(self) -> int:
         """Returns the dimension of this circuit."""
         return self._dim
 
     @property
-    def parts(self) -> Tuple[Union[Gate, State]]:
-=======
     def parts(self) -> Iterator[Union[Gate, State]]:
->>>>>>> c47b14d1
         """Returns the gates and states that comprise this circuit.  The first
         ``self.num_wires`` parts are the qudits that begin each wire; other
         parts appear in the order they were appended to the circuit.
