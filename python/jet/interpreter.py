--- conflicted
+++ resolved
@@ -130,12 +130,8 @@
             gate = GateFactory.create(stmt.name, **stmt.params)
             circuit.append_gate(gate, wire_ids=stmt.wires)
 
-        elif stmt.name in ("amplitude", "Amplitude"):
-<<<<<<< HEAD
-            if "state" not in stmt.params:
-=======
+        elif stmt.name in ("Amplitude", "amplitude"):
             if not isinstance(stmt.params, dict) or "state" not in stmt.params:
->>>>>>> aa4b4bf9
                 raise ValueError(f"Statement '{stmt}' is missing a 'state' parameter.")
 
             state = stmt.params["state"]
