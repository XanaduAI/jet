--- conflicted
+++ resolved
@@ -4,12 +4,8 @@
 
 import numpy as np
 
-<<<<<<< HEAD
 from xir import Statement, XIRProgram, XIRTransformer, xir_parser
 from xir.interfaces import find_number_of_modes
-=======
-from xir import XIRProgram, XIRTransformer, xir_parser
->>>>>>> 29805e4e
 
 from .circuit import Circuit
 from .gate import GateFactory
@@ -29,9 +25,6 @@
 
 
 def get_xir_library() -> XIRProgram:
-<<<<<<< HEAD
-    """Returns an XIRProgram containing the gate definitions supported by Jet."""
-=======
     """Returns an ``XIRProgram`` containing the gate declarations supported by Jet.
 
     Returns:
@@ -49,7 +42,6 @@
 
         assert program.gates
     """
->>>>>>> 29805e4e
     lines = []
 
     for name, cls in sorted(GateFactory.registry.items()):
@@ -85,9 +77,6 @@
         program (xir.program.XIRProgram): XIR script to execute.
 
     Returns:
-<<<<<<< HEAD
-        List of NumPy values representing the output of the ``XIRProgram``.
-=======
         List[Union[np.number, np.ndarray]]: List of NumPy values representing the
         output of the XIR program.
 
@@ -125,7 +114,6 @@
         # Display the returned amplitudes.
         for i, amp in enumerate(result):
             print(f"Amplitude |{i:02b}> = {amp}")
->>>>>>> 29805e4e
     """
     result: List[Union[np.number, np.ndarray]] = []
 
