from copy import deepcopy
from inspect import signature
<<<<<<< HEAD
from typing import List, Union
import random
=======
from typing import Any, Callable, Dict, Iterator, List, Sequence, Set, Union
from warnings import warn
>>>>>>> 67155aa5

import numpy as np

from xir import Statement, XIRProgram
from xir import parse_script as parse_xir_script

from .bindings import PathInfo
from .circuit import Circuit
from .factory import TaskBasedContractor, TensorNetworkType
from .gate import GateFactory
from .state import Qudit

__all__ = [
    "get_xir_library",
    "run_xir_program",
]


Params = Dict[str, Any]
Wires = Dict[str, int]
Stack = Set[str]
GateSignature = Dict[str, Sequence]
StatementGenerator = Callable[[Params, Wires, Stack], Iterator[Statement]]


def get_xir_library() -> XIRProgram:
    """Returns an ``XIRProgram`` containing the gate declarations supported by Jet.

    Returns:
        xir.program.XIRProgram: Declarations of the gates supported by Jet.

    **Example**

    Simply call the function directly:

    .. code-block:: python

        import jet

        program = jet.get_xir_library()

        assert program.gates
    """
    lines = []

    for name, cls in sorted(GateFactory.registry.items()):
        # Instantiating the Gate subclass (with placeholder parameters) is an
        # easy way to access properties such as the number of wires a Gate can
        # be applied to. The [1:] below is a consequence of the fact that the
        # first __init__ parameter, ``self``, is not explicitly passed.
        params = list(signature(cls.__init__).parameters)[1:]
        gate = cls(*[None for _ in params])

        # TODO: Replace gate definitions with gate declarations when parameter
        #       and wire names are supported in gate declarations.
        xir_params = "" if not params else "(" + ", ".join(params) + ")"
        xir_wires = list(range(gate.num_wires))

        line = f"gate {name} {xir_params} {xir_wires}: {name} {xir_params} | {xir_wires}; end;"
        lines.append(line)

    script = "\n".join(lines)
    return parse_xir_script(script)


def run_xir_program(program: XIRProgram) -> List[Union[np.number, np.ndarray]]:
    """Executes an XIR program.

    Raises:
        ValueError: If the given program contains an unsupported gate or output
            statement or an invalid gate definition.

    Args:
        program (xir.program.XIRProgram): XIR script to execute.

    Returns:
        List[Union[np.number, np.ndarray]]: List of NumPy values representing the
        output of the XIR program.

    **Example**

    Consider the following XIR script which generates a Bell state and then
    measures the amplitude of each basis state:

    .. code-block:: haskell

        use xstd;

        H | [0];
        CNOT | [0, 1];

        amplitude(state: 0) | [0, 1];
        amplitude(state: 1) | [0, 1];
        amplitude(state: 2) | [0, 1];
        amplitude(state: 3) | [0, 1];

    If the contents of this script are stored in a string called ``xir_script``,
    then each amplitude of the Bell state can be displayed using Jet as follows:

    .. code-block:: python

        import jet
        import xir

        # Parse the XIR script into an XIR program.
        xir_program = xir.parse_script(xir_script)

        # Run the XIR program using Jet and wait for the results.
        result = jet.run_xir_program(xir_program)

        # Display the returned amplitudes.
        for i, amp in enumerate(result):
            print(f"Amplitude |{i:02b}> = {amp}")
    """
    result: List[Union[np.number, np.ndarray]] = []

    num_wires = len(program.wires)
    # TODO: Extract the Fock cutoff dimension from the XIR script.
    circuit = Circuit(num_wires=num_wires, dim=2)

    for stmt in _resolve_xir_program_statements(program):
        if stmt.name in GateFactory.registry:
            # TODO: Automatically insert the Fock cutoff dimension for CV gates.
            gate = GateFactory.create(stmt.name, **stmt.params)
            circuit.append_gate(gate, wire_ids=stmt.wires)

        elif stmt.name == "amplitude" or stmt.name == "Amplitude":
            if "state" not in stmt.params:
                raise ValueError(f"Statement '{stmt}' is missing a 'state' parameter.")

            # TODO: Use a list representation of the "state" key.
            state = list(map(int, bin(stmt.params["state"])[2:].zfill(num_wires)))

            if len(state) != num_wires:
                raise ValueError(f"Statement '{stmt}' has a 'state' parameter which is too large.")

            if stmt.wires != tuple(range(num_wires)):
                raise ValueError(f"Statement '{stmt}' must be applied to [0 .. {num_wires - 1}].")

            output = _compute_amplitude(circuit=circuit, state=state)
            result.append(output)

        elif name in ("Probabilities", "probabilities"):
            if stmt.wires != tuple(range(num_wires)):
                raise ValueError(f"Statement '{stmt}' must be applied to [0 .. {num_wires - 1}].")

            output = _compute_probabilities(circuit=circuit)
            result.append(output)

        else:
            raise ValueError(f"Statement '{stmt}' is not supported.")

    return result


def _resolve_xir_program_statements(program: XIRProgram) -> Iterator[Statement]:
    """Resolves the statements in an ``XIRProgram`` such that each yielded
    gate application ``Statement`` is applied to a registered Jet gate.

    Args:
        program (XIRProgram): Program with the statements to be resolved.

    Returns:
        Iterator[Statement]: Resolved statements in the given ``XIRProgram``.
    """
    # TODO: Merge the two XIRPrograms (once merging is implemented) and use
    #       gate declarations when parameter and wire names are supported.
    gate_signature_map = {**get_xir_library().gates, **program.gates}

    # Create a mapping from gate names to XIR statement generators.
    stmt_generator_map = {}

    for name in GateFactory.registry:
        stmt_generator_map[name] = _create_statement_generator_for_terminal_gate(name=name)

    for name in program.gates:
        if name in stmt_generator_map:
            warn(f"Gate '{name}' overrides the Jet gate with the same name.")

        stmt_generator_map[name] = _create_statement_generator_for_composite_gate(
            name=name, stmt_generator_map=stmt_generator_map, gate_signature_map=gate_signature_map
        )

    for stmt in program.statements:
        if stmt.name in stmt_generator_map:
            params = _bind_statement_params(gate_signature_map, stmt)
            wires = _bind_statement_wires(gate_signature_map, stmt)
            yield from stmt_generator_map[stmt.name](params, wires, set())

        else:
            yield stmt


def _create_statement_generator_for_terminal_gate(name: str) -> StatementGenerator:
    """Returns a statement generator for a terminal (Jet) gate.

    Args:
        name (str): Name of the terminal gate.

    Returns:
        StatementGenerator: Function that yields a sequence of ``Statement``
            objects which implement the given terminal gate.
    """

    def generator(params: Params, wires: Wires, _: Stack) -> Iterator[Statement]:
        # The ``Statement`` constructor expects ``wires`` to be a list.
        wires_tuple = tuple(wires[i] for i in sorted(wires, key=int))
        yield Statement(name=name, params=params, wires=wires_tuple)

    return generator


def _create_statement_generator_for_composite_gate(
    name: str,
    stmt_generator_map: Dict[str, StatementGenerator],
    gate_signature_map: Dict[str, GateSignature],
) -> StatementGenerator:
    """Creates a statement generator for a composite (user-defined) gate.

    Args:
        name (str): Name of the terminal gate.
        stmt_generator_map (Dict): Map which associates gate names with statement generators.
        gate_signature_map (Dict): Map which associates gate names with gate signatures.

    Returns:
        StatementGenerator: Function that yields a sequence of ``Statement``
            objects which implement the given composite gate.
    """

    def generator(params: Params, wires: Wires, stack: Stack) -> Iterator[Statement]:
        if name in stack:
            raise ValueError(f"Gate '{name}' has a circular dependency.")

        for stmt in gate_signature_map[name]["statements"]:
            stmt_params = _bind_statement_params(gate_signature_map, stmt=stmt)
            stmt_wires = _bind_statement_wires(gate_signature_map, stmt=stmt)

            # Replace the value of each (applicable) parameter or wire in the
            # current statement with the value mapped to the corresponding
            # parameter in the signature of this composite gate.
            eval_params = {key: params.get(val, val) for key, val in stmt_params.items()}
            eval_wires = {key: wires.get(val, val) for key, val in stmt_wires.items()}

            # Insert the name of this composite gate into the stack to detect circular dependencies.
            yield from stmt_generator_map[stmt.name](eval_params, eval_wires, stack | {name})

    return generator


def _bind_statement_params(gate_signature_map: Dict[str, GateSignature], stmt: Statement) -> Params:
    """Binds the parameters of a statement to the parameters of its gate.

    Args:
        gate_signature_map (Dict): Map which associates gate names with gate signatures.
        stmt (Statement): Statement whose parameters are to be bound.

    Returns:
        Params: Map which associates the names of the parameters of the gate in
            the statement with the values of the parameters in the statement.
    """
    if stmt.name not in gate_signature_map:
        raise ValueError(f"Statement '{stmt}' applies a gate which has not been defined.")

    have_params = stmt.params
    want_params = gate_signature_map[stmt.name]["params"]

    if isinstance(have_params, list):
        if len(have_params) != len(want_params):
            raise ValueError(f"Statement '{stmt}' has the wrong number of parameters.")
        return {name: have_params[i] for (i, name) in enumerate(want_params)}

    else:
        if set(have_params) != set(want_params):
            raise ValueError(f"Statement '{stmt}' has an invalid set of parameters.")
        return {name: have_params[name] for name in want_params}


def _bind_statement_wires(gate_signature_map: Dict[str, GateSignature], stmt: Statement) -> Wires:
    """Binds the wires of a statement to the wires of its gate.

    Args:
        gate_signature_map (Dict): Map which associates gate names with gate signatures.
        stmt (Statement): Statement whose wires are to be bound.

    Returns:
        Wires: Map which associates the names of the wires of the gate in the
            statement with the values of the wires in the statement.
    """
    if stmt.name not in gate_signature_map:
        raise ValueError(f"Statement '{stmt}' applies a gate which has not been defined.")

    have_wires = stmt.wires
    want_wires = gate_signature_map[stmt.name]["wires"]

    if len(have_wires) != len(want_wires):
        raise ValueError(f"Statement '{stmt}' has the wrong number of wires.")

    return {name: have_wires[i] for (i, name) in enumerate(want_wires)}


def _compute_amplitude(
    circuit: Circuit, state: List[int], dtype: type = np.complex128
) -> np.number:
    """Computes the amplitude of a state at the end of a circuit.

    Args:
        circuit (Circuit): Circuit to apply the amplitude measurement to.
        state (list[int]): State to measure the amplitude of.
        dtype (type): Data type of the amplitude.

    Returns:
        Number: NumPy number representing the amplitude of the given state.
    """
    # Do not modify the original circuit.
    circuit = deepcopy(circuit)

    for (i, value) in enumerate(state):
        # Fill a state vector with zeros save for a one at index `value`.
        data = (np.arange(circuit.dimension) == value).astype(np.complex128)
        qudit = Qudit(dim=circuit.dimension, data=data)
        circuit.append_state(qudit, wire_ids=[i])

    tn = circuit.tensor_network(dtype=dtype)
    path_info = _find_contraction_path(tn=tn)

    tbc = TaskBasedContractor(dtype=dtype)
    tbc.add_contraction_tasks(tn=tn, path_info=path_info)
    tbc.add_deletion_tasks()
    tbc.contract()

    amplitude = tn.contract()
    return dtype(amplitude.scalar)


def _compute_probabilities(circuit: Circuit, dtype: type = np.complex128) -> np.ndarray:
    """Computes the probability distribution at the end of a circuit.

    Args:
        circuit (Circuit): Circuit to produce the probability distribution for.
        dtype (type): Data type of the probability computation.

    Returns:
        Array: NumPy array representing the probability of measuring each basis state.
    """
    tn = circuit.tensor_network(dtype=dtype)

    if len(tn.nodes) == 1:
        # No contractions are necessary for a single tensor.
        amplitudes = np.array(tn.nodes[0].tensor.data)

    else:
        # Contract all the tensors (not just the ones with shared indices).
        # TODO: Use a better contraction path algorithm.
        path = [(i, i + 1) for i in range(0, 2 * len(tn.nodes) - 3, 2)]
        path_info = PathInfo(tn=tn, path=path)

        tbc = TaskBasedContractor(dtype=dtype)
        tbc.add_contraction_tasks(tn=tn, path_info=path_info)
        tbc.add_deletion_tasks()
        tbc.contract()

        # Arrange the indices in increasing order of wire ID.
        state = tbc.results[0].transpose([wire.index for wire in circuit.wires])
        amplitudes = np.array(state.data).flatten()

    return amplitudes.conj() * amplitudes


def _find_contraction_path(tn: TensorNetworkType, samples: int = 100) -> PathInfo:
    """Finds a contraction path for a connected tensor network. This is done by
    sampling several random contraction paths and then choosing the one which
    minimizes the number of FLOPS.

    Args:
        tn (TensorNetwork): Tensor network to be contracted.
        samples (int): Number of contraction paths to sample.

    Returns:
        PathInfo: Contraction path for the given tensor network.
    """
    paths = (_sample_contraction_path(tn=tn) for _ in range(samples))
    return min(paths, key=lambda path: path.total_flops())


def _sample_contraction_path(tn: TensorNetworkType) -> PathInfo:
    """Samples a random contraction path for a connected tensor network.

    Args:
        tn (TensorNetwork): Tensor network to be contracted.

    Returns:
        PathInfo: Contraction path for the given tensor network.
    """
    path = []

    # Caching the index-to-edge map improves performance significantly.
    index_to_edge_map = tn.index_to_edge_map

    # Build an adjacency list using the node IDs in the tensor network.
    neighbours = {node.id: set() for node in tn.nodes}
    for node in tn.nodes:
        for index in node.indices:
            node_ids = index_to_edge_map[index].node_ids
            neighbours[node.id].update(node_ids)

        # Nodes are not neighbours with themselves.
        neighbours[node.id].remove(node.id)

    # Contract a random edge in the adjacency list during each iteration.
    while len(neighbours) > 1:
        # Choose two nodes (tensors) to contract.
        node_id_1 = random.choice(tuple(neighbours))
        node_id_2 = random.choice(tuple(neighbours[node_id_1]))
        path.append((node_id_1, node_id_2))

        # Derive the neighbours of the contracted node.
        node_id_3 = max(neighbours) + 1
        neighbours[node_id_3] = neighbours[node_id_1] | neighbours[node_id_2]
        neighbours[node_id_3] -= {node_id_1, node_id_2}

        # Replace node_id_1 with node_id_3 and then do the same for node_id_2.
        for node_id in neighbours[node_id_1]:
            if node_id != node_id_2:
                neighbours[node_id].remove(node_id_1)
                neighbours[node_id].add(node_id_3)

        for node_id in neighbours[node_id_2]:
            if node_id != node_id_1:
                neighbours[node_id].remove(node_id_2)
                neighbours[node_id].add(node_id_3)

        del neighbours[node_id_1]
        del neighbours[node_id_2]

    return PathInfo(tn=tn, path=path)<|MERGE_RESOLUTION|>--- conflicted
+++ resolved
@@ -1,12 +1,8 @@
 from copy import deepcopy
 from inspect import signature
-<<<<<<< HEAD
-from typing import List, Union
+from typing import Any, Callable, Dict, Iterator, List, Sequence, Set, Union
 import random
-=======
-from typing import Any, Callable, Dict, Iterator, List, Sequence, Set, Union
-from warnings import warn
->>>>>>> 67155aa5
+import warnings
 
 import numpy as np
 
@@ -15,7 +11,7 @@
 
 from .bindings import PathInfo
 from .circuit import Circuit
-from .factory import TaskBasedContractor, TensorNetworkType
+from .factory import TaskBasedContractor, TensorNetworkType, TensorType
 from .gate import GateFactory
 from .state import Qudit
 
@@ -133,7 +129,7 @@
             gate = GateFactory.create(stmt.name, **stmt.params)
             circuit.append_gate(gate, wire_ids=stmt.wires)
 
-        elif stmt.name == "amplitude" or stmt.name == "Amplitude":
+        elif stmt.name in ("amplitude", "Amplitude"):
             if "state" not in stmt.params:
                 raise ValueError(f"Statement '{stmt}' is missing a 'state' parameter.")
 
@@ -149,7 +145,7 @@
             output = _compute_amplitude(circuit=circuit, state=state)
             result.append(output)
 
-        elif name in ("Probabilities", "probabilities"):
+        elif stmt.name in ("Probabilities", "probabilities"):
             if stmt.wires != tuple(range(num_wires)):
                 raise ValueError(f"Statement '{stmt}' must be applied to [0 .. {num_wires - 1}].")
 
@@ -184,7 +180,7 @@
 
     for name in program.gates:
         if name in stmt_generator_map:
-            warn(f"Gate '{name}' overrides the Jet gate with the same name.")
+            warnings.warn(f"Gate '{name}' overrides the Jet gate with the same name.")
 
         stmt_generator_map[name] = _create_statement_generator_for_composite_gate(
             name=name, stmt_generator_map=stmt_generator_map, gate_signature_map=gate_signature_map
@@ -329,56 +325,57 @@
         qudit = Qudit(dim=circuit.dimension, data=data)
         circuit.append_state(qudit, wire_ids=[i])
 
+    result = _simulate(circuit=circuit, dtype=dtype)
+    return dtype(result.scalar)
+
+
+def _compute_probabilities(circuit: Circuit, dtype: type = np.complex128) -> np.ndarray:
+    """Computes the probability distribution at the end of a circuit.
+
+    Args:
+        circuit (Circuit): Circuit to produce the probability distribution for.
+        dtype (type): Data type of the probability computation.
+
+    Returns:
+        Array: NumPy array representing the probability of measuring each basis state.
+    """
+    result = _simulate(circuit=circuit, dtype=dtype)
+
+    # Arrange the indices in increasing order of wire ID.
+    state = result.transpose([wire.index for wire in circuit.wires])
+
+    amplitudes = np.array(state.data).flatten()
+    return amplitudes.conj() * amplitudes
+
+
+def _simulate(circuit: Circuit, dtype: type = np.complex128) -> TensorType:
+    """Simulates a circuit using the task-based contractor.
+
+    Args:
+        circuit (Circuit): Circuit to simulate.
+        dtype (type): Data type of the tensor network to contract.
+
+    Returns:
+        Tensor: Result of the simulation.
+    """
     tn = circuit.tensor_network(dtype=dtype)
     path_info = _find_contraction_path(tn=tn)
+
+    if len(tn.nodes) == 1:
+        # No contractions are necessary for a single tensor.
+        return tn.nodes[0].tensor
 
     tbc = TaskBasedContractor(dtype=dtype)
     tbc.add_contraction_tasks(tn=tn, path_info=path_info)
     tbc.add_deletion_tasks()
     tbc.contract()
-
-    amplitude = tn.contract()
-    return dtype(amplitude.scalar)
-
-
-def _compute_probabilities(circuit: Circuit, dtype: type = np.complex128) -> np.ndarray:
-    """Computes the probability distribution at the end of a circuit.
-
-    Args:
-        circuit (Circuit): Circuit to produce the probability distribution for.
-        dtype (type): Data type of the probability computation.
-
-    Returns:
-        Array: NumPy array representing the probability of measuring each basis state.
-    """
-    tn = circuit.tensor_network(dtype=dtype)
-
-    if len(tn.nodes) == 1:
-        # No contractions are necessary for a single tensor.
-        amplitudes = np.array(tn.nodes[0].tensor.data)
-
-    else:
-        # Contract all the tensors (not just the ones with shared indices).
-        # TODO: Use a better contraction path algorithm.
-        path = [(i, i + 1) for i in range(0, 2 * len(tn.nodes) - 3, 2)]
-        path_info = PathInfo(tn=tn, path=path)
-
-        tbc = TaskBasedContractor(dtype=dtype)
-        tbc.add_contraction_tasks(tn=tn, path_info=path_info)
-        tbc.add_deletion_tasks()
-        tbc.contract()
-
-        # Arrange the indices in increasing order of wire ID.
-        state = tbc.results[0].transpose([wire.index for wire in circuit.wires])
-        amplitudes = np.array(state.data).flatten()
-
-    return amplitudes.conj() * amplitudes
+    return tbc.results[0]
 
 
 def _find_contraction_path(tn: TensorNetworkType, samples: int = 100) -> PathInfo:
-    """Finds a contraction path for a connected tensor network. This is done by
-    sampling several random contraction paths and then choosing the one which
-    minimizes the number of FLOPS.
+    """Finds a contraction path for a tensor network. This is done by sampling
+    several random contraction paths and choosing the one which minimizes the
+    total number of FLOPS.
 
     Args:
         tn (TensorNetwork): Tensor network to be contracted.
@@ -392,13 +389,14 @@
 
 
 def _sample_contraction_path(tn: TensorNetworkType) -> PathInfo:
-    """Samples a random contraction path for a connected tensor network.
+    """Samples a random contraction path for a tensor network.
 
     Args:
         tn (TensorNetwork): Tensor network to be contracted.
 
     Returns:
-        PathInfo: Contraction path for the given tensor network.
+        PathInfo: Contraction path for the given tensor network. Contractions
+        between nodes that share an index are always preferred.
     """
     path = []
 
@@ -415,17 +413,27 @@
         # Nodes are not neighbours with themselves.
         neighbours[node.id].remove(node.id)
 
-    # Contract a random edge in the adjacency list during each iteration.
+    # Track the set of tensors with no neighbours.
+    isolated = list(sorted(node_id for node_id in neighbours if not neighbours[node_id]))
+
+    for node_id in isolated:
+        del neighbours[node_id]
+
+    # Iteratively contract two adjacent tensors while it is possible to do so.
     while len(neighbours) > 1:
-        # Choose two nodes (tensors) to contract.
         node_id_1 = random.choice(tuple(neighbours))
         node_id_2 = random.choice(tuple(neighbours[node_id_1]))
         path.append((node_id_1, node_id_2))
 
         # Derive the neighbours of the contracted node.
-        node_id_3 = max(neighbours) + 1
+        node_id_3 = max(*neighbours, *isolated) + 1
         neighbours[node_id_3] = neighbours[node_id_1] | neighbours[node_id_2]
         neighbours[node_id_3] -= {node_id_1, node_id_2}
+
+        # Decide whether the contracted node is isolated.
+        if not neighbours[node_id_3]:
+            isolated.append(node_id_3)
+            del neighbours[node_id_3]
 
         # Replace node_id_1 with node_id_3 and then do the same for node_id_2.
         for node_id in neighbours[node_id_1]:
@@ -441,4 +449,12 @@
         del neighbours[node_id_1]
         del neighbours[node_id_2]
 
+    if len(isolated) > 1:
+        # The final iteration of the while loop always yields an isolated node.
+        # The ID of this node is always the largest ID in the tensor network.
+        node_id_1 = isolated[-1]
+        for node_id_2 in isolated[:-1]:
+            path.append((node_id_1, node_id_2))
+            node_id_1 += 1
+
     return PathInfo(tn=tn, path=path)