import warnings
from copy import deepcopy
from inspect import signature
from typing import Any, Callable, Dict, Iterator, List, Sequence, Set, Union

import numpy as np

from xir import Statement, XIRProgram
from xir import parse_script as parse_xir_script

from .circuit import Circuit
from .gate import FockGate, GateFactory
from .state import Qudit

__all__ = [
    "get_xir_library",
    "run_xir_program",
]


Params = Dict[str, Any]
Wires = Dict[str, int]
Stack = Set[str]
GateSignature = Dict[str, Sequence]
StatementGenerator = Callable[[Params, Wires, Stack], Iterator[Statement]]


def get_xir_library() -> XIRProgram:
    """Returns an ``XIRProgram`` containing the gate declarations supported by Jet.

    Returns:
        xir.program.XIRProgram: Declarations of the gates supported by Jet.

    **Example**

    Simply call the function directly:

    .. code-block:: python

        import jet

        program = jet.get_xir_library()

        assert program.gates
    """
    lines = []

    for name, cls in sorted(GateFactory.registry.items()):
        # Instantiating the Gate subclass (with placeholder parameters) is an
        # easy way to access properties such as the number of wires a Gate can
        # be applied to.
        param_vals = signature(cls.__init__).parameters.values()
        # There is no need to mock parameters that have default values; the [1:]
        # is required because self is not explicitly passed to cls.__init__().
        param_keys = [param.name for param in param_vals if param.default is param.empty][1:]
        gate = cls(*[None for _ in param_keys])

        # TODO: Replace gate definitions with gate declarations when parameter
        #       and wire names are supported in gate declarations.
        xir_params = "" if not param_keys else "(" + ", ".join(param_keys) + ")"
        xir_wires = list(range(gate.num_wires))

        line = f"gate {name} {xir_params} {xir_wires}: {name} {xir_params} | {xir_wires}; end;"
        lines.append(line)

    script = "\n".join(lines)
    return parse_xir_script(script)


def run_xir_program(program: XIRProgram) -> List[Union[np.number, np.ndarray]]:
    """Executes an XIR program.

    Raises:
        ValueError: If the given program contains an unsupported gate or output
            statement or an invalid gate definition.

    Args:
        program (xir.program.XIRProgram): XIR script to execute.

    Returns:
        List[Union[np.number, np.ndarray]]: List of NumPy values representing the
        output of the XIR program.

    **Example**

    Consider the following XIR script which generates a Bell state and then
    measures the amplitude of each basis state:

    .. code-block:: haskell

        use xstd;

        H | [0];
        CNOT | [0, 1];

        amplitude(state: [0, 0]) | [0, 1];
        amplitude(state: [0, 1]) | [0, 1];
        amplitude(state: [1, 0]) | [0, 1];
        amplitude(state: [1, 1]) | [0, 1];

    If the contents of this script are stored in a string called ``xir_script``,
    then each amplitude of the Bell state can be displayed using Jet as follows:

    .. code-block:: python

        import jet
        import xir

        # Parse the XIR script into an XIR program.
        xir_program = xir.parse_script(xir_script)

        # Run the XIR program using Jet and wait for the results.
        result = jet.run_xir_program(xir_program)

        # Display the returned amplitudes.
        for i, amp in enumerate(result):
            print(f"Amplitude |{i:02b}> = {amp}")
    """
    result: List[Union[np.number, np.ndarray]] = []

    _validate_xir_program_options(program=program)

    num_wires = len(program.wires)
<<<<<<< HEAD
=======
    # TODO: Extract the Fock cutoff dimension from the XIR script.
>>>>>>> aa4b4bf9
    dimension = program.options.get("dimension", 2)
    circuit = Circuit(num_wires=num_wires, dim=dimension)

    for stmt in _resolve_xir_program_statements(program):
        if stmt.name in GateFactory.registry:
            gate = GateFactory.create(stmt.name, **stmt.params)

            if isinstance(gate, FockGate):
                gate.dimension = circuit.dimension

            if gate.dimension != circuit.dimension:
                raise ValueError(
                    f"Statement '{stmt}' applies a gate with a dimension ({gate.dimension}) "
                    f"that differs from the dimension of the circuit ({circuit.dimension})."
                )

            circuit.append_gate(gate, wire_ids=stmt.wires)

<<<<<<< HEAD
        elif stmt.name == "amplitude" or stmt.name == "Amplitude":
=======
        elif stmt.name in ("amplitude", "Amplitude"):
>>>>>>> aa4b4bf9
            if not isinstance(stmt.params, dict) or "state" not in stmt.params:
                raise ValueError(f"Statement '{stmt}' is missing a 'state' parameter.")

            state = stmt.params["state"]
<<<<<<< HEAD

            if not isinstance(state, list):
                raise ValueError(
                    f"Statement '{stmt}' has a 'state' parameter which is not an array."
                )

            elif not all(0 <= entry < dimension for entry in state):
                raise ValueError(
                    f"Statement '{stmt}' has a 'state' parameter with at least "
                    f"one entry that falls outside the range [0, {dimension})."
                )

=======

            if not isinstance(state, list):
                raise ValueError(
                    f"Statement '{stmt}' has a 'state' parameter which is not an array."
                )

            elif not all(0 <= entry < dimension for entry in state):
                raise ValueError(
                    f"Statement '{stmt}' has a 'state' parameter with at least "
                    f"one entry that falls outside the range [0, {dimension})."
                )

>>>>>>> aa4b4bf9
            elif len(state) != num_wires:
                raise ValueError(
                    f"Statement '{stmt}' has a 'state' parameter with "
                    f"{len(state)} (!= {num_wires}) entries."
                )

            elif stmt.wires != tuple(range(num_wires)):
                raise ValueError(f"Statement '{stmt}' must be applied to [0 .. {num_wires - 1}].")

            output = _compute_amplitude(circuit=circuit, state=state)
            result.append(output)

        else:
            raise ValueError(f"Statement '{stmt}' is not supported.")

    return result


def _validate_xir_program_options(program: XIRProgram) -> None:
    """Validates the options in an ``XIRProgram``.

    Args:
        program (XIRProgram): Program with the options to validate.

    Raises:
        ValueError: If the value of at least one option is invalid.
    """
    # A deep copy is not needed since the value of each option will not be changed.
    options = program.options.copy()

    if "dimension" in options:
        dimension = options.pop("dimension")

        if not isinstance(dimension, int):
            raise ValueError("Option 'dimension' must be an integer.")

        elif dimension < 2:
            raise ValueError("Option 'dimension' must be greater than one.")

    for option in sorted(options):
        warnings.warn(f"Option '{option}' is not supported and will be ignored.")


def _resolve_xir_program_statements(program: XIRProgram) -> Iterator[Statement]:
    """Resolves the statements in an ``XIRProgram`` such that each yielded
    gate application ``Statement`` is applied to a registered Jet gate.

    Args:
        program (XIRProgram): Program with the statements to be resolved.

    Returns:
        Iterator[Statement]: Resolved statements in the given ``XIRProgram``.
    """
    # TODO: Merge the two XIRPrograms (once merging is implemented) and use
    #       gate declarations when parameter and wire names are supported.
    gate_signature_map = {**get_xir_library().gates, **program.gates}

    # Create a mapping from gate names to XIR statement generators.
    stmt_generator_map = {}

    for name in GateFactory.registry:
        stmt_generator_map[name] = _create_statement_generator_for_terminal_gate(name=name)

    for name in program.gates:
        if name in stmt_generator_map:
            warnings.warn(f"Gate '{name}' overrides the Jet gate with the same name.")

        stmt_generator_map[name] = _create_statement_generator_for_composite_gate(
            name=name, stmt_generator_map=stmt_generator_map, gate_signature_map=gate_signature_map
        )

    for stmt in program.statements:
        if stmt.name in stmt_generator_map:
            params = _bind_statement_params(gate_signature_map, stmt)
            wires = _bind_statement_wires(gate_signature_map, stmt)
            yield from stmt_generator_map[stmt.name](params, wires, set())

        else:
            yield stmt


def _create_statement_generator_for_terminal_gate(name: str) -> StatementGenerator:
    """Returns a statement generator for a terminal (Jet) gate.

    Args:
        name (str): Name of the terminal gate.

    Returns:
        StatementGenerator: Function that yields a sequence of ``Statement``
            objects which implement the given terminal gate.
    """

    def generator(params: Params, wires: Wires, _: Stack) -> Iterator[Statement]:
        # The ``Statement`` constructor expects ``wires`` to be a list.
        wires_tuple = tuple(wires[i] for i in sorted(wires, key=int))
        yield Statement(name=name, params=params, wires=wires_tuple)

    return generator


def _create_statement_generator_for_composite_gate(
    name: str,
    stmt_generator_map: Dict[str, StatementGenerator],
    gate_signature_map: Dict[str, GateSignature],
) -> StatementGenerator:
    """Creates a statement generator for a composite (user-defined) gate.

    Args:
        name (str): Name of the terminal gate.
        stmt_generator_map (Dict): Map which associates gate names with statement generators.
        gate_signature_map (Dict): Map which associates gate names with gate signatures.

    Returns:
        StatementGenerator: Function that yields a sequence of ``Statement``
            objects which implement the given composite gate.
    """

    def generator(params: Params, wires: Wires, stack: Stack) -> Iterator[Statement]:
        if name in stack:
            raise ValueError(f"Gate '{name}' has a circular dependency.")

        for stmt in gate_signature_map[name]["statements"]:
            stmt_params = _bind_statement_params(gate_signature_map, stmt=stmt)
            stmt_wires = _bind_statement_wires(gate_signature_map, stmt=stmt)

            # Replace the value of each (applicable) parameter or wire in the
            # current statement with the value mapped to the corresponding
            # parameter in the signature of this composite gate.
            eval_params = {key: params.get(val, val) for key, val in stmt_params.items()}
            eval_wires = {key: wires.get(val, val) for key, val in stmt_wires.items()}

            # Insert the name of this composite gate into the stack to detect circular dependencies.
            yield from stmt_generator_map[stmt.name](eval_params, eval_wires, stack | {name})

    return generator


def _bind_statement_params(gate_signature_map: Dict[str, GateSignature], stmt: Statement) -> Params:
    """Binds the parameters of a statement to the parameters of its gate.

    Args:
        gate_signature_map (Dict): Map which associates gate names with gate signatures.
        stmt (Statement): Statement whose parameters are to be bound.

    Returns:
        Params: Map which associates the names of the parameters of the gate in
            the statement with the values of the parameters in the statement.
    """
    if stmt.name not in gate_signature_map:
        raise ValueError(f"Statement '{stmt}' applies a gate which has not been defined.")

    have_params = stmt.params
    want_params = gate_signature_map[stmt.name]["params"]

    if isinstance(have_params, list):
        if len(have_params) != len(want_params):
            raise ValueError(f"Statement '{stmt}' has the wrong number of parameters.")
        return {name: have_params[i] for (i, name) in enumerate(want_params)}

    else:
        if set(have_params) != set(want_params):
            raise ValueError(f"Statement '{stmt}' has an invalid set of parameters.")
        return {name: have_params[name] for name in want_params}


def _bind_statement_wires(gate_signature_map: Dict[str, GateSignature], stmt: Statement) -> Wires:
    """Binds the wires of a statement to the wires of its gate.

    Args:
        gate_signature_map (Dict): Map which associates gate names with gate signatures.
        stmt (Statement): Statement whose wires are to be bound.

    Returns:
        Wires: Map which associates the names of the wires of the gate in the
            statement with the values of the wires in the statement.
    """
    if stmt.name not in gate_signature_map:
        raise ValueError(f"Statement '{stmt}' applies a gate which has not been defined.")

    have_wires = stmt.wires
    want_wires = gate_signature_map[stmt.name]["wires"]

    if len(have_wires) != len(want_wires):
        raise ValueError(f"Statement '{stmt}' has the wrong number of wires.")

    return {name: have_wires[i] for (i, name) in enumerate(want_wires)}


def _compute_amplitude(
    circuit: Circuit, state: List[int], dtype: type = np.complex128
) -> np.number:
    """Computes the amplitude of a state at the end of a circuit.

    Args:
        circuit (Circuit): Circuit to apply the amplitude measurement to.
        state (list[int]): State to measure the amplitude of.
        dtype (type): Data type of the amplitude.

    Returns:
        NumPy number representing the amplitude of the given state.
    """
    # Do not modify the original circuit.
    circuit = deepcopy(circuit)

    for (i, value) in enumerate(state):
        # Fill a state vector with zeros save for a one at index `value`.
        data = (np.arange(circuit.dimension) == value).astype(np.complex128)
        qudit = Qudit(dim=circuit.dimension, data=data)
        circuit.append_state(qudit, wire_ids=[i])

    # TODO: Find a contraction path and use the TBCC.
    tn = circuit.tensor_network(dtype=dtype)
    amplitude = tn.contract()
    return dtype(amplitude.scalar)<|MERGE_RESOLUTION|>--- conflicted
+++ resolved
@@ -121,10 +121,6 @@
     _validate_xir_program_options(program=program)
 
     num_wires = len(program.wires)
-<<<<<<< HEAD
-=======
-    # TODO: Extract the Fock cutoff dimension from the XIR script.
->>>>>>> aa4b4bf9
     dimension = program.options.get("dimension", 2)
     circuit = Circuit(num_wires=num_wires, dim=dimension)
 
@@ -143,16 +139,11 @@
 
             circuit.append_gate(gate, wire_ids=stmt.wires)
 
-<<<<<<< HEAD
-        elif stmt.name == "amplitude" or stmt.name == "Amplitude":
-=======
         elif stmt.name in ("amplitude", "Amplitude"):
->>>>>>> aa4b4bf9
             if not isinstance(stmt.params, dict) or "state" not in stmt.params:
                 raise ValueError(f"Statement '{stmt}' is missing a 'state' parameter.")
 
             state = stmt.params["state"]
-<<<<<<< HEAD
 
             if not isinstance(state, list):
                 raise ValueError(
@@ -165,20 +156,6 @@
                     f"one entry that falls outside the range [0, {dimension})."
                 )
 
-=======
-
-            if not isinstance(state, list):
-                raise ValueError(
-                    f"Statement '{stmt}' has a 'state' parameter which is not an array."
-                )
-
-            elif not all(0 <= entry < dimension for entry in state):
-                raise ValueError(
-                    f"Statement '{stmt}' has a 'state' parameter with at least "
-                    f"one entry that falls outside the range [0, {dimension})."
-                )
-
->>>>>>> aa4b4bf9
             elif len(state) != num_wires:
                 raise ValueError(
                     f"Statement '{stmt}' has a 'state' parameter with "
