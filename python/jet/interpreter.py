<<<<<<< HEAD
=======
import random
>>>>>>> 47de4071
import warnings
from copy import deepcopy
from inspect import signature
from typing import Any, Callable, Dict, Iterator, List, Sequence, Set, Union

import numpy as np

from xir import Statement, XIRProgram
from xir import parse_script as parse_xir_script

from .bindings import PathInfo
from .circuit import Circuit
<<<<<<< HEAD
from .gate import FockGate, GateFactory
=======
from .factory import TaskBasedContractor, TensorNetworkType, TensorType
from .gate import GateFactory
>>>>>>> 47de4071
from .state import Qudit

__all__ = [
    "get_xir_library",
    "run_xir_program",
]


Params = Dict[str, Any]
Wires = Dict[str, int]
Stack = Set[str]
GateSignature = Dict[str, Sequence]
StatementGenerator = Callable[[Params, Wires, Stack], Iterator[Statement]]


def get_xir_library() -> XIRProgram:
    """Returns an ``XIRProgram`` containing the gate declarations supported by Jet.

    Returns:
        xir.program.XIRProgram: Declarations of the gates supported by Jet.

    **Example**

    Simply call the function directly:

    .. code-block:: python

        import jet

        program = jet.get_xir_library()

        assert program.gates
    """
    lines = []

    for name, cls in sorted(GateFactory.registry.items()):
        # Instantiating the Gate subclass (with placeholder parameters) is an
        # easy way to access properties such as the number of wires a Gate can
        # be applied to.
        param_vals = signature(cls.__init__).parameters.values()
        # There is no need to mock parameters that have default values; the [1:]
        # is required because self is not explicitly passed to cls.__init__().
        param_keys = [param.name for param in param_vals if param.default is param.empty][1:]
        gate = cls(*[None for _ in param_keys])

        # TODO: Replace gate definitions with gate declarations when parameter
        #       and wire names are supported in gate declarations.
        xir_params = "" if not param_keys else "(" + ", ".join(param_keys) + ")"
        xir_wires = list(range(gate.num_wires))

        line = f"gate {name} {xir_params} {xir_wires}: {name} {xir_params} | {xir_wires}; end;"
        lines.append(line)

    script = "\n".join(lines)
    return parse_xir_script(script)


def run_xir_program(program: XIRProgram) -> List[Union[np.number, np.ndarray]]:
    """Executes an XIR program.

    Raises:
        ValueError: If the given program contains an unsupported gate or output
            statement or an invalid gate definition.

    Args:
        program (xir.program.XIRProgram): XIR script to execute.

    Returns:
        List[Union[np.number, np.ndarray]]: List of NumPy values representing the
        output of the XIR program.

    **Example**

    Consider the following XIR script which generates a Bell state and then
    measures the amplitude of each basis state:

    .. code-block:: haskell

        use xstd;

        H | [0];
        CNOT | [0, 1];

        amplitude(state: [0, 0]) | [0, 1];
        amplitude(state: [0, 1]) | [0, 1];
        amplitude(state: [1, 0]) | [0, 1];
        amplitude(state: [1, 1]) | [0, 1];

    If the contents of this script are stored in a string called ``xir_script``,
    then each amplitude of the Bell state can be displayed using Jet as follows:

    .. code-block:: python

        import jet
        import xir

        # Parse the XIR script into an XIR program.
        xir_program = xir.parse_script(xir_script)

        # Run the XIR program using Jet and wait for the results.
        result = jet.run_xir_program(xir_program)

        # Display the returned amplitudes.
        for i, amp in enumerate(result):
            print(f"Amplitude |{i:02b}> = {amp}")
    """
    result: List[Union[np.number, np.ndarray]] = []

    _validate_xir_program_options(program=program)

    num_wires = len(program.wires)
    dimension = program.options.get("dimension", 2)
    circuit = Circuit(num_wires=num_wires, dim=dimension)

    for stmt in _resolve_xir_program_statements(program):
        if stmt.name in GateFactory.registry:
            gate = GateFactory.create(stmt.name, **stmt.params)

            if isinstance(gate, FockGate):
                gate.dimension = circuit.dimension

            if gate.dimension != circuit.dimension:
                raise ValueError(
                    f"Statement '{stmt}' applies a gate with a dimension ({gate.dimension}) "
                    f"that differs from the dimension of the circuit ({circuit.dimension})."
                )

            circuit.append_gate(gate, wire_ids=stmt.wires)

        elif stmt.name in ("Amplitude", "amplitude"):
            if not isinstance(stmt.params, dict) or "state" not in stmt.params:
                raise ValueError(f"Statement '{stmt}' is missing a 'state' parameter.")

            state = stmt.params["state"]

            if not isinstance(state, list):
                raise ValueError(
                    f"Statement '{stmt}' has a 'state' parameter which is not an array."
                )

            elif not all(0 <= entry < dimension for entry in state):
                raise ValueError(
                    f"Statement '{stmt}' has a 'state' parameter with at least "
                    f"one entry that falls outside the range [0, {dimension})."
                )

            elif len(state) != num_wires:
                raise ValueError(
                    f"Statement '{stmt}' has a 'state' parameter with "
                    f"{len(state)} (!= {num_wires}) entries."
                )

            elif stmt.wires != tuple(range(num_wires)):
                raise ValueError(f"Statement '{stmt}' must be applied to [0 .. {num_wires - 1}].")

            output = _compute_amplitude(circuit=circuit, state=state)
            result.append(output)

        elif stmt.name in ("Probabilities", "probabilities"):
            if stmt.wires != tuple(range(num_wires)):
                raise ValueError(f"Statement '{stmt}' must be applied to [0 .. {num_wires - 1}].")

            output = _compute_probabilities(circuit=circuit)
            result.append(output)

        else:
            raise ValueError(f"Statement '{stmt}' is not supported.")

    return result


def _validate_xir_program_options(program: XIRProgram) -> None:
    """Validates the options in an ``XIRProgram``.

    Args:
        program (XIRProgram): Program with the options to validate.

    Raises:
        ValueError: If the value of at least one option is invalid.
    """
    # A deep copy is not needed since the value of each option will not be changed.
    options = program.options.copy()

    if "dimension" in options:
        dimension = options.pop("dimension")

        if not isinstance(dimension, int):
            raise ValueError("Option 'dimension' must be an integer.")

        elif dimension < 2:
            raise ValueError("Option 'dimension' must be greater than one.")

    for option in sorted(options):
        warnings.warn(f"Option '{option}' is not supported and will be ignored.")


def _resolve_xir_program_statements(program: XIRProgram) -> Iterator[Statement]:
    """Resolves the statements in an ``XIRProgram`` such that each yielded
    gate application ``Statement`` is applied to a registered Jet gate.

    Args:
        program (XIRProgram): Program with the statements to be resolved.

    Returns:
        Iterator[Statement]: Resolved statements in the given ``XIRProgram``.
    """
    # TODO: Merge the two XIRPrograms (once merging is implemented) and use
    #       gate declarations when parameter and wire names are supported.
    gate_signature_map = {**get_xir_library().gates, **program.gates}

    # Create a mapping from gate names to XIR statement generators.
    stmt_generator_map = {}

    for name in GateFactory.registry:
        stmt_generator_map[name] = _create_statement_generator_for_terminal_gate(name=name)

    for name in program.gates:
        if name in stmt_generator_map:
            warnings.warn(f"Gate '{name}' overrides the Jet gate with the same name.")

        stmt_generator_map[name] = _create_statement_generator_for_composite_gate(
            name=name, stmt_generator_map=stmt_generator_map, gate_signature_map=gate_signature_map
        )

    for stmt in program.statements:
        if stmt.name in stmt_generator_map:
            params = _bind_statement_params(gate_signature_map, stmt)
            wires = _bind_statement_wires(gate_signature_map, stmt)
            yield from stmt_generator_map[stmt.name](params, wires, set())

        else:
            yield stmt


def _create_statement_generator_for_terminal_gate(name: str) -> StatementGenerator:
    """Returns a statement generator for a terminal (Jet) gate.

    Args:
        name (str): Name of the terminal gate.

    Returns:
        StatementGenerator: Function that yields a sequence of ``Statement``
            objects which implement the given terminal gate.
    """

    def generator(params: Params, wires: Wires, _: Stack) -> Iterator[Statement]:
        # The ``Statement`` constructor expects ``wires`` to be a list.
        wires_tuple = tuple(wires[i] for i in sorted(wires, key=int))
        yield Statement(name=name, params=params, wires=wires_tuple)

    return generator


def _create_statement_generator_for_composite_gate(
    name: str,
    stmt_generator_map: Dict[str, StatementGenerator],
    gate_signature_map: Dict[str, GateSignature],
) -> StatementGenerator:
    """Creates a statement generator for a composite (user-defined) gate.

    Args:
        name (str): Name of the terminal gate.
        stmt_generator_map (Dict): Map which associates gate names with statement generators.
        gate_signature_map (Dict): Map which associates gate names with gate signatures.

    Returns:
        StatementGenerator: Function that yields a sequence of ``Statement``
            objects which implement the given composite gate.
    """

    def generator(params: Params, wires: Wires, stack: Stack) -> Iterator[Statement]:
        if name in stack:
            raise ValueError(f"Gate '{name}' has a circular dependency.")

        for stmt in gate_signature_map[name]["statements"]:
            stmt_params = _bind_statement_params(gate_signature_map, stmt=stmt)
            stmt_wires = _bind_statement_wires(gate_signature_map, stmt=stmt)

            # Replace the value of each (applicable) parameter or wire in the
            # current statement with the value mapped to the corresponding
            # parameter in the signature of this composite gate.
            eval_params = {key: params.get(val, val) for key, val in stmt_params.items()}
            eval_wires = {key: wires.get(val, val) for key, val in stmt_wires.items()}

            # Insert the name of this composite gate into the stack to detect circular dependencies.
            yield from stmt_generator_map[stmt.name](eval_params, eval_wires, stack | {name})

    return generator


def _bind_statement_params(gate_signature_map: Dict[str, GateSignature], stmt: Statement) -> Params:
    """Binds the parameters of a statement to the parameters of its gate.

    Args:
        gate_signature_map (Dict): Map which associates gate names with gate signatures.
        stmt (Statement): Statement whose parameters are to be bound.

    Returns:
        Params: Map which associates the names of the parameters of the gate in
            the statement with the values of the parameters in the statement.
    """
    if stmt.name not in gate_signature_map:
        raise ValueError(f"Statement '{stmt}' applies a gate which has not been defined.")

    have_params = stmt.params
    want_params = gate_signature_map[stmt.name]["params"]

    if isinstance(have_params, list):
        if len(have_params) != len(want_params):
            raise ValueError(f"Statement '{stmt}' has the wrong number of parameters.")
        return {name: have_params[i] for (i, name) in enumerate(want_params)}

    else:
        if set(have_params) != set(want_params):
            raise ValueError(f"Statement '{stmt}' has an invalid set of parameters.")
        return {name: have_params[name] for name in want_params}


def _bind_statement_wires(gate_signature_map: Dict[str, GateSignature], stmt: Statement) -> Wires:
    """Binds the wires of a statement to the wires of its gate.

    Args:
        gate_signature_map (Dict): Map which associates gate names with gate signatures.
        stmt (Statement): Statement whose wires are to be bound.

    Returns:
        Wires: Map which associates the names of the wires of the gate in the
            statement with the values of the wires in the statement.
    """
    if stmt.name not in gate_signature_map:
        raise ValueError(f"Statement '{stmt}' applies a gate which has not been defined.")

    have_wires = stmt.wires
    want_wires = gate_signature_map[stmt.name]["wires"]

    if len(have_wires) != len(want_wires):
        raise ValueError(f"Statement '{stmt}' has the wrong number of wires.")

    return {name: have_wires[i] for (i, name) in enumerate(want_wires)}


def _compute_amplitude(
    circuit: Circuit, state: List[int], dtype: type = np.complex128
) -> np.number:
    """Computes the amplitude of a state at the end of a circuit.

    Args:
        circuit (Circuit): Circuit to apply the amplitude measurement to.
        state (list[int]): State to measure the amplitude of.
        dtype (type): Data type of the amplitude.

    Returns:
        Number: NumPy number representing the amplitude of the given state.
    """
    # Do not modify the original circuit.
    circuit = deepcopy(circuit)

    for (i, value) in enumerate(state):
        # Fill a state vector with zeros save for a one at index `value`.
        data = (np.arange(circuit.dimension) == value).astype(np.complex128)
        qudit = Qudit(dim=circuit.dimension, data=data)
        circuit.append_state(qudit, wire_ids=[i])

    result = _simulate(circuit=circuit, dtype=dtype)
    return dtype(result.scalar)


def _compute_probabilities(circuit: Circuit, dtype: type = np.complex128) -> np.ndarray:
    """Computes the probability distribution at the end of a circuit.

    Args:
        circuit (Circuit): Circuit to produce the probability distribution for.
        dtype (type): Data type of the probability computation.

    Returns:
        Array: NumPy array representing the probability of measuring each basis state.
    """
    result = _simulate(circuit=circuit, dtype=dtype)

    # Arrange the indices in increasing order of wire ID.
    state = result.transpose([wire.index for wire in circuit.wires])

    amplitudes = np.array(state.data).flatten()
    return amplitudes.conj() * amplitudes


def _simulate(circuit: Circuit, dtype: type = np.complex128) -> TensorType:
    """Simulates a circuit using the task-based contractor.

    Args:
        circuit (Circuit): Circuit to simulate.
        dtype (type): Data type of the tensor network to contract.

    Returns:
        Tensor: Result of the simulation.
    """
    tn = circuit.tensor_network(dtype=dtype)

    if len(tn.nodes) == 1:
        # No contractions are necessary for a single tensor.
        return tn.nodes[0].tensor

    path_info = _find_contraction_path(tn=tn)

    tbc = TaskBasedContractor(dtype=dtype)
    tbc.add_contraction_tasks(tn=tn, path_info=path_info)
    tbc.add_deletion_tasks()

    # Warning: The call to contract() below can take a while depending on the
    # size of the tensor network and the quality of the contraction path.
    tbc.contract()

    return tbc.results[0]


def _find_contraction_path(tn: TensorNetworkType, samples: int = 100) -> PathInfo:
    """Finds a contraction path for a tensor network. This is done by sampling
    several random contraction paths and choosing the one which minimizes the
    total number of FLOPS.

    Args:
        tn (TensorNetwork): Tensor network to be contracted.
        samples (int): Number of contraction paths to sample.

    Returns:
        PathInfo: Contraction path for the given tensor network.
    """
    paths = (_sample_contraction_path(tn=tn) for _ in range(samples))
    return min(paths, key=lambda path: path.total_flops())


def _sample_contraction_path(tn: TensorNetworkType) -> PathInfo:
    """Samples a random contraction path for a tensor network.

    Args:
        tn (TensorNetwork): Tensor network to be contracted.

    Returns:
        PathInfo: Contraction path for the given tensor network. Contractions
        between nodes that share an index are always preferred.
    """
    path = []

    # Caching the index-to-edge map improves performance significantly.
    index_to_edge_map = tn.index_to_edge_map

    # Build an adjacency list using the node IDs in the tensor network.
    neighbours = {node.id: set() for node in tn.nodes}
    for node in tn.nodes:
        for index in node.indices:
            node_ids = index_to_edge_map[index].node_ids
            neighbours[node.id].update(node_ids)

        # Nodes are not neighbours with themselves.
        neighbours[node.id].remove(node.id)

    # Track the set of tensors with no neighbours.
    isolated = list(sorted(node_id for node_id in neighbours if not neighbours[node_id]))

    for node_id in isolated:
        del neighbours[node_id]

    # Iteratively contract two adjacent tensors while it is possible to do so.
    while len(neighbours) > 1:
        node_id_1 = random.choice(tuple(neighbours))
        node_id_2 = random.choice(tuple(neighbours[node_id_1]))
        path.append((node_id_1, node_id_2))

        # Derive the neighbours of the contracted node.
        node_id_3 = max(*neighbours, *isolated) + 1
        neighbours[node_id_3] = neighbours[node_id_1] | neighbours[node_id_2]
        neighbours[node_id_3] -= {node_id_1, node_id_2}

        # Decide whether the contracted node is isolated.
        if not neighbours[node_id_3]:
            isolated.append(node_id_3)
            del neighbours[node_id_3]

        # Replace node_id_1 with node_id_3 and then do the same for node_id_2.
        for node_id in neighbours[node_id_1]:
            if node_id != node_id_2:
                neighbours[node_id].remove(node_id_1)
                neighbours[node_id].add(node_id_3)

        for node_id in neighbours[node_id_2]:
            if node_id != node_id_1:
                neighbours[node_id].remove(node_id_2)
                neighbours[node_id].add(node_id_3)

        del neighbours[node_id_1]
        del neighbours[node_id_2]

    if len(isolated) > 1:
        # The final iteration of the while loop always yields an isolated node.
        # The ID of this node is always the largest ID in the tensor network.
        node_id_1 = isolated[-1]
        for node_id_2 in isolated[:-1]:
            path.append((node_id_1, node_id_2))
            node_id_1 += 1

    return PathInfo(tn=tn, path=path)<|MERGE_RESOLUTION|>--- conflicted
+++ resolved
@@ -1,7 +1,4 @@
-<<<<<<< HEAD
-=======
 import random
->>>>>>> 47de4071
 import warnings
 from copy import deepcopy
 from inspect import signature
@@ -14,12 +11,8 @@
 
 from .bindings import PathInfo
 from .circuit import Circuit
-<<<<<<< HEAD
+from .factory import TaskBasedContractor, TensorNetworkType, TensorType
 from .gate import FockGate, GateFactory
-=======
-from .factory import TaskBasedContractor, TensorNetworkType, TensorType
-from .gate import GateFactory
->>>>>>> 47de4071
 from .state import Qudit
 
 __all__ = [
