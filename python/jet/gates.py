--- conflicted
+++ resolved
@@ -68,55 +68,15 @@
         Args:
             name: name of the gate.
             num_wires: number of wires the gate is applied to.
-<<<<<<< HEAD
-
-        Kwargs:
-            params (list): gate parameters.
-            tensor_id (int): ID of the gate tensor.
-=======
             params: gate parameters.
             tensor_id: ID of the gate tensor.
->>>>>>> 4bd800ea
         """
         self.name = name
         self.tensor_id = tensor_id
 
         self._indices = None
         self._num_wires = num_wires
-<<<<<<< HEAD
-        self._params = kwargs.get("params", [])
-
-    def tensor(self, dtype: type = np.complex128, adjoint: bool = False) -> TensorType:
-        """Returns the tensor representation of this gate."""
-        if adjoint:
-            data = np.conj(self._data()).T.flatten()
-        else:
-            data = self._data().flatten()
-
-        indices = self.indices
-        if indices is None:
-            indices = list(map(str, range(2 * self._num_wires)))
-
-        dimension = int(round(len(data) ** (1 / len(indices))))
-        shape = [dimension] * len(indices)
-
-        return Tensor(indices=indices, shape=shape, data=data, dtype=dtype)
-
-    def _data(self) -> np.ndarray:
-        """Returns the matrix representation of this gate."""
-        raise NotImplementedError("No data available for generic gate.")
-
-    def _validate(self, want_num_params: int):
-        """Throws a ValueError if the given quantity differs from the number of gate parameters."""
-        have_num_params = 0 if self.params is None else len(self.params)
-        if have_num_params != want_num_params:
-            raise ValueError(
-                f"The {self.name} gate accepts exactly {want_num_params} parameters "
-                f"but {have_num_params} parameters were given."
-            )
-=======
         self._params = params or []
->>>>>>> 4bd800ea
 
     @property
     def indices(self) -> Optional[List[str]]:
