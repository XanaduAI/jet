--- conflicted
+++ resolved
@@ -66,7 +66,6 @@
     Args:
         name (str): Name of the gate.
         num_wires (int): Number of wires the gate is applied to.
-<<<<<<< HEAD
         dim (int): Dimension of the gate. This should match the dimension of the
             qudits the gate can be applied to.
         params (List[float] or None): Parameters of the gate.
@@ -75,19 +74,7 @@
         ValueError: If the dimension is invalid.
     """
 
-    def __init__(
-        self,
-        name: str,
-        num_wires: int,
-        dim: int,
-        params: Optional[List[float]] = None,
-    ):
-=======
-        params (List[float] or None): Parameters of the gate.
-    """
-
-    def __init__(self, name: str, num_wires: int, params: Optional[List[float]] = None):
->>>>>>> aa4b4bf9
+    def __init__(self, name: str, num_wires: int, dim: int, params: Optional[List[float]] = None):
         self.name = name
 
         self._indices = None
@@ -286,11 +273,16 @@
     """
 
     def __init__(self, gate: Gate):
-        super().__init__(name=gate.name, num_wires=gate.num_wires, params=gate.params)
         self._gate = gate
+        super().__init__(
+            name=gate.name, num_wires=gate.num_wires, dim=gate.dimension, params=gate.params
+        )
 
     def _data(self):
         return self._gate._data().conj().T
+
+    def _validate_dimension(self, dim):
+        self._gate._validate_dimension(dim)
 
 
 ####################################################################################################
@@ -334,13 +326,8 @@
         super().__init__(name="Displacement", num_wires=1, cutoff=cutoff, params=[r, phi])
 
     @lru_cache()
-<<<<<<< HEAD
-    def _data(self) -> np.ndarray:
+    def _data(self):
         return displacement(*self.params, cutoff=self.dimension)
-=======
-    def _data(self):
-        return displacement(*self.params)
->>>>>>> aa4b4bf9
 
 
 @GateFactory.register(names=["Squeezing", "squeezing"])
@@ -359,13 +346,8 @@
         super().__init__(name="Squeezing", num_wires=1, cutoff=cutoff, params=[r, theta])
 
     @lru_cache()
-<<<<<<< HEAD
-    def _data(self) -> np.ndarray:
+    def _data(self):
         return squeezing(*self.params, cutoff=self.dimension)
-=======
-    def _data(self):
-        return squeezing(*self.params)
->>>>>>> aa4b4bf9
 
 
 @GateFactory.register(names=["TwoModeSqueezing", "twomodesqueezing"])
@@ -384,13 +366,8 @@
         super().__init__(name="TwoModeSqueezing", num_wires=2, cutoff=cutoff, params=[r, theta])
 
     @lru_cache()
-<<<<<<< HEAD
-    def _data(self) -> np.ndarray:
+    def _data(self):
         return two_mode_squeezing(*self.params, cutoff=self.dimension)
-=======
-    def _data(self):
-        return two_mode_squeezing(*self.params)
->>>>>>> aa4b4bf9
 
 
 @GateFactory.register(
@@ -417,13 +394,8 @@
         super().__init__(name="Beamsplitter", num_wires=2, cutoff=cutoff, params=[theta, phi])
 
     @lru_cache()
-<<<<<<< HEAD
-    def _data(self) -> np.ndarray:
+    def _data(self):
         return beamsplitter(*self.params, cutoff=self.dimension)
-=======
-    def _data(self):
-        return beamsplitter(*self.params)
->>>>>>> aa4b4bf9
 
 
 ####################################################################################################
