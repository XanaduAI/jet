"""This module contains the XIRProgram class and classes for the Xanadu IR"""

import re
import warnings
from decimal import Decimal
from typing import Any, Collection, Dict, List, Mapping, Sequence, Tuple, Union

from .decimal_complex import DecimalComplex
from .utils import strip

Wire = Union[int, str]

Wire = Union[int, str]
Param = Union[complex, str, Decimal, DecimalComplex, bool, List["Param"]]
Params = Union[List[Param], Dict[str, Param]]


def get_floats(params: Params) -> Params:
    """Converts `decimal.Decimal` and `DecimalComplex` objects to ``float`` and
    ``complex`` respectively"""
    if isinstance(params, List):
        params_with_floats = []
        for p in params:
            if isinstance(p, DecimalComplex):
                params_with_floats.append(complex(p))
            elif isinstance(p, Decimal):
                params_with_floats.append(float(p))
            else:
                params_with_floats.append(p)

    elif isinstance(params, Dict):
        params_with_floats = dict()
        for k, v in params.items():
            if isinstance(v, DecimalComplex):
                params_with_floats[k] = complex(v)
            elif isinstance(v, Decimal):
                params_with_floats[k] = float(v)
            else:
                params_with_floats[k] = v

    return params_with_floats


class Statement:
    """A general statement consisting of a name, optional parameters and wires

    This is used for gate statements (e.g. ``rx(0.13) | [0]``) or output statements
    (e.g. ``sample(shots: 1000) | [0, 1]``).

    Args:
        name (str): name of the statement
        params (list, Dict): parameters for the statement (can be empty)
        wires (tuple): the wires on which the statement is applied

    Keyword args:
        adjoint (bool): whether the statement is an adjoint gate
        ctrl_wires (tuple): the control wires of a controlled gate statement
        use_floats (bool): Whether floats and complex types are returned instead of ``Decimal``
            and ``DecimalComplex`` objects. Defaults to ``True``.
    """

    def __init__(
            self,
            name: str,
            params: Params,
            wires: Sequence[Wire],
            **kwargs
        ):
        self._name = name
        self._params = params
        self._wires = wires

        self._is_adjoint = kwargs.get("adjoint", False)
        self._ctrl_wires = kwargs.get("ctrl_wires", tuple())

        self._use_floats = kwargs.get("use_floats", True)

    def __str__(self):
        """Serialized string representation of a Statement"""
        if isinstance(self.params, dict):
            params = [f"{k}: {v}" for k, v in self.params.items()]
        else:
            params = [str(p) for p in self.params]
        params_str = ", ".join(params)
        if params_str != "":
            params_str = "(" + params_str + ")"

        wires = ", ".join([str(w) for w in self.wires])

        modifier_str = ""
        if len(self.ctrl_wires) != 0:
            ctrl_wires = ", ".join([str(w) for w in self.ctrl_wires])
            modifier_str = f"ctrl[{ctrl_wires}] "
        if self.is_adjoint:
            modifier_str += "adjoint "

        return f"{modifier_str}{self.name}{params_str} | [{wires}]"

    @property
    def name(self) -> str:
        """Returns the name of the gate statement"""
        return self._name

    @property
    def params(self) -> Params:
        """Returns the parameters of the gate statement"""
        if self.use_floats:
            return get_floats(self._params)
        return self._params

    @property
    def wires(self) -> Sequence[Wire]:
        """Returns the wires that the gate is applied to"""
        return self._wires

    @property
    def is_adjoint(self) -> bool:
        """Returns whether the statement applies an adjoint gate"""
        return self._is_adjoint

    @property
    def ctrl_wires(self) -> Sequence[Wire]:
        """Returns the control wires of a controlled gate statement.
        If no control wires are specified, an empty tuple is returned.
        """
        return self._ctrl_wires

    @property
    def use_floats(self) -> bool:
        """Returns whether floats and complex types are returned instead of
        ``Decimal`` and ``DecimalComplex`` objects, respectively.
        """
        return self._use_floats


class OperatorStmt:
    """Operator statements to be used in operator definitions

    Args:
        pref (Decimal, int, str): prefactor to the operator terms
        terms (list): list of operators and the wire(s) they are applied to
    """

    def __init__(self, pref: Union[Decimal, int, str], terms: List, use_floats: bool = True):
        self._pref = pref
        self._terms = terms

        self._use_floats = use_floats

    def __str__(self):
        terms = [f"{t[0]}[{t[1]}]" for t in self.terms]
        terms_as_string = " @ ".join(terms)
        pref = str(self.pref)

        return f"{pref}, {terms_as_string}"

    @property
    def pref(self) -> Union[Decimal, float, int, str]:
        if isinstance(self._pref, Decimal) and self.use_floats:
            return float(self._pref)
        return self._pref

    @property
    def terms(self) -> List:
        return self._terms

    @property
    def use_floats(self) -> bool:
        return self._use_floats

    @property
    def wires(self) -> Tuple:
        return tuple({t[1] for t in self.terms})


class Declaration:
    """General declaration for declaring operators, gates, functions and outputs

    Args:
        name (str): name of the declaration
    """

    def __init__(self, name: str):
        self.name = name

    def __str__(self):
        return f"{self.name}"


class OperatorDeclaration(Declaration):
    """Quantum operator declarations

    Args:
        name (str): name of the operator
        num_params (int): number of parameters that the operator uses
        num_wires (int): number of wires that the operator is applied to
    """

    def __init__(self, name: str, num_params: int, num_wires: int):
        self.num_params = num_params
        self.num_wires = num_wires

        super().__init__(name)

    def __str__(self):
        return f"{self.name}, {self.num_params}, {self.num_wires}"


class GateDeclaration(Declaration):
    """Quantum gate declarations

    Args:
        name (str): name of the gate
        num_params (int): number of parameters that the gate uses
        num_wires (int): number of wires that the gate is applied to
    """

    def __init__(self, name: str, num_params: int, num_wires: int):
        self.num_params = num_params
        self.num_wires = num_wires

        super().__init__(name)

    def __str__(self):
        return f"{self.name}, {self.num_params}, {self.num_wires}"


class FuncDeclaration(Declaration):
    """Function declarations

    Args:
        name (str): name of the function
        num_params (int): number of parameters that the function uses
    """

    def __init__(self, name: str, num_params: int):
        self.num_params = num_params

        super().__init__(name)

    def __str__(self):
        return f"{self.name}, {self.num_params}"


class OutputDeclaration(Declaration):
    """Output declarations

    Args:
        name (str): name of the output declaration
    """


class XIRProgram:
    """Structured representation of an XIR program.

    Args:
        version (str): Version number of the program. Must follow SemVer style (MAJOR.MINOR.PATCH).
        use_floats (bool): Whether floats and complex types are returned instead of ``Decimal``
            and ``DecimalComplex`` objects. Defaults to ``True``.
    """

    def __init__(self, version: str = "0.1.0", use_floats: bool = True):
        XIRProgram._validate_version(version)

        self._version = version
        self._use_floats = use_floats

        self._includes = []
        self._options = {}
        self._statements = []

        self._declarations = {key: [] for key in ("gate", "func", "output", "operator")}

        self._gates = {}
        self._operators = {}

        self._variables = set()
        self._called_functions = set()

    def __repr__(self) -> str:
        """Returns a string representation of the XIR program."""
        return f"<XIRProgram: version={self._version}>"

    @property
    def version(self) -> str:
        """Returns the version number of the XIR program.

        Returns:
            str: version number
        """
        return self._version

    @property
    def use_floats(self) -> bool:
        """Returns whether floats and complex types are used by the XIR program.

        Returns:
            bool: whether floats and complex types are used
        """
        return self._use_floats

    @property
    def wires(self) -> Collection[Wire]:
        """Returns the wires of the XIR program.

        Returns:
            Collection[Wire]: collection of wires
        """
        wires = []
        for stmt in self.statements:
            wires.extend(stmt.wires)

        return set(wires)

    @property
    def called_functions(self) -> Collection[str]:
        """Returns the functions that are called in the XIR program.

        Returns:
            Collection[str]: collection of function names
        """
        return self._called_functions

    @property
    def declarations(self) -> Mapping[str, Sequence[Declaration]]:
        """Returns the declarations in the XIR program.

        Returns:
            Mapping[str, Sequence[Declaration]]: dictionary of declarations
                sorted into the following keys: 'gate', 'func', 'output' and
                'operator'.
        """
<<<<<<< HEAD
        return self._declarations
=======
        if self.use_floats:
            options_with_floats = get_floats(self._options)
            if isinstance(options_with_floats, Dict):
                return options_with_floats
        return self._options
>>>>>>> 07f2b680

    @property
    def gates(self) -> Mapping[str, Mapping[str, Sequence]]:
        """Returns the gates in the XIR program.

        Returns:
            Mapping[str, Mapping[str, Sequence]]: dictionary of gates, each gate
                consisting of a name and a dictionary with the following keys:
                'parameters', 'wires' and 'statements'
        """
        return self._gates

    @property
    def includes(self) -> Sequence[str]:
        """Returns the included XIR modules used by the XIR program.

        Returns:
            Sequence[str]: sequence of included XIR modules
        """
        return self._includes

    @property
    def operators(self) -> Mapping[str, Mapping[str, Sequence]]:
        """Returns the operators in the XIR program.

        Returns:
            Mapping[str, Mapping[str, Sequence]]: dictionary of operators, each
                operator consisting of a name and a dictionary with the following
                keys: 'parameters', 'wires' and 'statements'
        """
        return self._operators

    @property
    def options(self) -> Mapping[str, Any]:
        """Returns the script-level options declared in the XIR program.

        Returns:
            Mapping[str, Any]: declared scipt-level options
        """
        if self.use_floats:
            return get_floats(self._options)
        return self._options

    @property
    def statements(self) -> Sequence[Statement]:
        """Returns the statements in the XIR program.

        Returns:
            Sequence[Statement]: sequence of statements
        """
        return self._statements

    @property
    def variables(self) -> Collection[str]:
        """Returns the free parameter variables used when defining gates and
        operators in the XIR program.

        Returns:
            Collection[str]: collection of free parameter variable names
        """
        return self._variables

    def add_called_function(self, name: str) -> None:
        """Adds the name of a called function to the XIR program.

        Args:
            name (str): name of the function
        """
        self._called_functions.add(name)

    def add_declaration(self, key: str, decl: Declaration) -> None:
        """Adds a declaration to the XIR program.

        Args:
            key (str): key of the declaration ('func', 'gate', 'operator', or 'output')
            decl (Declaration): the declaration
        """
        if key not in self._declarations:
            raise KeyError(f"Key '{key}' is not a supported declaration.")

        if decl.name in (decl.name for decl in self._declarations[key]):
            warnings.warn(f"{key.title()} '{decl.name}' has already been declared.")

        self._declarations[key].append(decl)

    def add_gate(
        self,
        name: str,
        params: Sequence[str],
        wires: Sequence[Wire],
        statements: Sequence[Statement],
    ) -> None:
        """Adds a gate to the XIR program.

        Args:
            name (str): name of the gate
            params (Sequence[str]): parameters used in the gate
            wires (Sequence[Wire]): wires that the gate is applied to
            statements (Sequence[Statement]): statements that the gate applies
        """
        if name in self._gates:
            warnings.warn(
                f"Gate '{name}' already defined. Replacing old definition with new definition."
            )

        self._gates[name] = {"params": params, "wires": wires, "statements": statements}

    def add_include(self, include: str) -> None:
        """Adds an included XIR module to the XIR program.

        Args:
            include (str): name of the XIR module
        """
        if include in self._includes:
            warnings.warn(f"Module '{include}' is already included. Skipping include.")
            return None

        self._includes.append(include)

    def add_operator(
        self,
        name: str,
        params: Sequence[str],
        wires: Sequence[Wire],
        statements: Sequence[OperatorStmt],
    ) -> None:
        """Adds an operator to the XIR program.

        Args:
            name (str): name of the operator
            params (Sequence[str]): parameters used in the operator
            wires (Sequence[Wire]): wires that the operator is applied to
            statements (Sequence[OperatorStmt]): statements that the operator applies
        """
        if name in self._operators:
            warnings.warn(
                f"Operator '{name}' already defined. Replacing old definition with new definition."
            )

        self._operators[name] = {"params": params, "wires": wires, "statements": statements}

    def add_option(self, name: str, value: Any) -> None:
        """Adds an option to the XIR program.

        Args:
            name (str): name of the option
            value (Any): value of the option
        """
        if name in self._options:
            warnings.warn(f"Option '{name}' already set. Replacing old value with new value.")

        self._options[name] = value

    def add_statement(self, statement: Statement) -> None:
        """Adds a statement to the XIR program.

        Args:
            statement (Statement): the statement
        """
        self._statements.append(statement)

    def add_variable(self, name: str) -> None:
        """Adds the name of a free parameter variable to the XIR program.

        Args:
            name (str): name of the variable
        """
        self._variables.add(name)

    def serialize(self, minimize: bool = False) -> str:
        """Serialize an ``XIRProgram`` to an XIR script.

        Args:
            minimize (bool): whether to strip whitespace and newlines from file

        Returns:
            str: the serialized IR script
        """
        res = []
        res.extend([f"use {use};" for use in self._includes])
        if len(self._includes) != 0:
            res.append("")

        if len(self.options) > 0:
            res.append("options:")
            res.extend([f"    {k}: {v};" for k, v in self.options.items()])
            res.append("end;\n")

        res.extend([f"gate {dec};" for dec in self._declarations["gate"]])
        res.extend([f"func {dec};" for dec in self._declarations["func"]])
        res.extend([f"output {dec};" for dec in self._declarations["output"]])
        res.extend([f"operator {dec};" for dec in self._declarations["operator"]])
        if any(len(dec) != 0 for dec in self._declarations.values()):
            res.append("")

        for name, gate in self._gates.items():
            if gate["params"] != []:
                params = "(" + ", ".join([str(p) for p in gate["params"]]) + ")"
            else:
                params = ""
            if gate["wires"] != ():
                wires = "[" + ", ".join([str(w) for w in gate["wires"]]) + "]"
            else:
                wires = ""

            res.extend([f"gate {name}{params}{wires}:"])

            res.extend([f"    {stmt};" for stmt in gate["statements"]])
            res.append("end;\n")

        for name, op in self._operators.items():
            if op["params"] != []:
                params = "(" + ", ".join([str(p) for p in op["params"]]) + ")"
            else:
                params = ""
            if op["wires"] != ():
                wires = "[" + ", ".join([str(w) for w in op["wires"]]) + "]"
            else:
                wires = ""

            res.extend([f"operator {name}{params}{wires}:"])

            res.extend([f"    {stmt};" for stmt in op["statements"]])
            res.append("end;\n")

        res.extend([f"{str(stmt)};" for stmt in self._statements])

        res_script = "\n".join(res).strip()
        if minimize:
            return strip(res_script)
        return res_script

    @staticmethod
    def _validate_version(version: str) -> None:
        """Validates the given version number.

        Raises:
            TypeError: if the version number is not a string
            ValueError: if the version number is not a semantic version
        """
        if not isinstance(version, str):
            raise TypeError(f"Version '{version}' must be a string.")

        valid_match = re.fullmatch(r"\d+\.\d+\.\d+", version)
        if valid_match is None:
            raise ValueError(f"Version '{version}' must be a semantic version (MAJOR.MINOR.PATCH).")<|MERGE_RESOLUTION|>--- conflicted
+++ resolved
@@ -330,15 +330,7 @@
                 sorted into the following keys: 'gate', 'func', 'output' and
                 'operator'.
         """
-<<<<<<< HEAD
         return self._declarations
-=======
-        if self.use_floats:
-            options_with_floats = get_floats(self._options)
-            if isinstance(options_with_floats, Dict):
-                return options_with_floats
-        return self._options
->>>>>>> 07f2b680
 
     @property
     def gates(self) -> Mapping[str, Mapping[str, Sequence]]:
@@ -379,7 +371,11 @@
             Mapping[str, Any]: declared scipt-level options
         """
         if self.use_floats:
-            return get_floats(self._options)
+            options_with_floats = get_floats(self._options)
+            # The following condition should always be True. For more context,
+            # see https://github.com/XanaduAI/jet/pull/52/files#r681872696.
+            if isinstance(options_with_floats, Dict):
+                return options_with_floats
         return self._options
 
     @property
