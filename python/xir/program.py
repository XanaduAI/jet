"""This module contains the XIRProgram class and classes for the Xanadu IR"""

import re
import warnings
from decimal import Decimal
from typing import Any, Collection, Dict, List, Mapping, Sequence, Tuple, Union

from .decimal_complex import DecimalComplex
from .utils import strip

<<<<<<< HEAD
Wire = Union[int, str]

=======
>>>>>>> 1f5dda5c
Wire = Union[int, str]
Param = Union[complex, str, Decimal, DecimalComplex, bool, List["Param"]]
Params = Union[List[Param], Dict[str, Param]]


def get_floats(params: Params) -> Params:
    """Converts `decimal.Decimal` and `DecimalComplex` objects to ``float`` and
    ``complex`` respectively"""
    if isinstance(params, List):
        params_with_floats = []
        for p in params:
            if isinstance(p, DecimalComplex):
                params_with_floats.append(complex(p))
            elif isinstance(p, Decimal):
                params_with_floats.append(float(p))
            else:
                params_with_floats.append(p)

    elif isinstance(params, Dict):
        params_with_floats = dict()
        for k, v in params.items():
            if isinstance(v, DecimalComplex):
                params_with_floats[k] = complex(v)
            elif isinstance(v, Decimal):
                params_with_floats[k] = float(v)
            else:
                params_with_floats[k] = v

    return params_with_floats


class Statement:
    """A general statement consisting of a name, optional parameters and wires

    This is used for gate statements (e.g. ``rx(0.13) | [0]``) or output statements
    (e.g. ``sample(shots: 1000) | [0, 1]``).

    Args:
        name (str): name of the statement
        params (list, Dict): parameters for the statement (can be empty)
        wires (tuple): the wires on which the statement is applied

    Keyword args:
        adjoint (bool): whether the statement is an adjoint gate
        ctrl_wires (tuple): the control wires of a controlled gate statement
        use_floats (bool): Whether floats and complex types are returned instead of ``Decimal``
            and ``DecimalComplex`` objects. Defaults to ``True``.
    """

    def __init__(
            self,
            name: str,
            params: Params,
            wires: Sequence[Wire],
            **kwargs
        ):
        self._name = name
        self._params = params
        self._wires = wires

        self._is_adjoint = kwargs.get("adjoint", False)
        self._ctrl_wires = kwargs.get("ctrl_wires", tuple())

        self._use_floats = kwargs.get("use_floats", True)

    def __str__(self):
        """Serialized string representation of a Statement"""
        if isinstance(self.params, dict):
            params = [f"{k}: {v}" for k, v in self.params.items()]
        else:
            params = [str(p) for p in self.params]
        params_str = ", ".join(params)
        if params_str != "":
            params_str = "(" + params_str + ")"

        wires = ", ".join([str(w) for w in self.wires])

        modifier_str = ""
        if len(self.ctrl_wires) != 0:
            ctrl_wires = ", ".join([str(w) for w in self.ctrl_wires])
            modifier_str = f"ctrl[{ctrl_wires}] "
        if self.is_adjoint:
            modifier_str += "adjoint "

        return f"{modifier_str}{self.name}{params_str} | [{wires}]"

    @property
    def name(self) -> str:
        """Returns the name of the gate statement"""
        return self._name

    @property
    def params(self) -> Params:
        """Returns the parameters of the gate statement"""
        if self.use_floats:
            return get_floats(self._params)
        return self._params

    @property
    def wires(self) -> Sequence[Wire]:
        """Returns the wires that the gate is applied to"""
        return self._wires

    @property
    def is_adjoint(self) -> bool:
        """Returns whether the statement applies an adjoint gate"""
        return self._is_adjoint

    @property
    def ctrl_wires(self) -> Sequence[Wire]:
        """Returns the control wires of a controlled gate statement.
        If no control wires are specified, an empty tuple is returned.
        """
        return self._ctrl_wires

    @property
    def use_floats(self) -> bool:
        """Returns whether floats and complex types are returned instead of
        ``Decimal`` and ``DecimalComplex`` objects, respectively.
        """
        return self._use_floats


class OperatorStmt:
    """Operator statements to be used in operator definitions

    Args:
        pref (Decimal, int, str): prefactor to the operator terms
        terms (list): list of operators and the wire(s) they are applied to
    """

    def __init__(self, pref: Union[Decimal, int, str], terms: List, use_floats: bool = True):
        self._pref = pref
        self._terms = terms

        self._use_floats = use_floats

    def __str__(self):
        terms = [f"{t[0]}[{t[1]}]" for t in self.terms]
        terms_as_string = " @ ".join(terms)
        pref = str(self.pref)

        return f"{pref}, {terms_as_string}"

    @property
    def pref(self) -> Union[Decimal, float, int, str]:
        if isinstance(self._pref, Decimal) and self.use_floats:
            return float(self._pref)
        return self._pref

    @property
    def terms(self) -> List:
        return self._terms

    @property
    def use_floats(self) -> bool:
        return self._use_floats

    @property
    def wires(self) -> Tuple:
        return tuple({t[1] for t in self.terms})


class Declaration:
    """General declaration for declaring operators, gates, functions and outputs

    Args:
        name (str): name of the declaration
    """

    def __init__(self, name: str):
        self.name = name

    def __str__(self):
        return f"{self.name}"


class OperatorDeclaration(Declaration):
    """Quantum operator declarations

    Args:
        name (str): name of the operator
        num_params (int): number of parameters that the operator uses
        num_wires (int): number of wires that the operator is applied to
    """

    def __init__(self, name: str, num_params: int, num_wires: int):
        self.num_params = num_params
        self.num_wires = num_wires

        super().__init__(name)

    def __str__(self):
        return f"{self.name}, {self.num_params}, {self.num_wires}"


class GateDeclaration(Declaration):
    """Quantum gate declarations

    Args:
        name (str): name of the gate
        num_params (int): number of parameters that the gate uses
        num_wires (int): number of wires that the gate is applied to
    """

    def __init__(self, name: str, num_params: int, num_wires: int):
        self.num_params = num_params
        self.num_wires = num_wires

        super().__init__(name)

    def __str__(self):
        return f"{self.name}, {self.num_params}, {self.num_wires}"


class FuncDeclaration(Declaration):
    """Function declarations

    Args:
        name (str): name of the function
        num_params (int): number of parameters that the function uses
    """

    def __init__(self, name: str, num_params: int):
        self.num_params = num_params

        super().__init__(name)

    def __str__(self):
        return f"{self.name}, {self.num_params}"


class OutputDeclaration(Declaration):
    """Output declarations

    Args:
        name (str): name of the output declaration
    """


class XIRProgram:
    """Structured representation of an XIR program.

    Args:
        version (str): Version number of the program. Must follow SemVer style (MAJOR.MINOR.PATCH).
        use_floats (bool): Whether floats and complex types are returned instead of ``Decimal``
            and ``DecimalComplex`` objects. Defaults to ``True``.
    """

    def __init__(self, version: str = "0.1.0", use_floats: bool = True):
        XIRProgram._validate_version(version)

        self._version = version
        self._use_floats = use_floats

        self._includes = []
        self._options = {}
        self._statements = []

        self._declarations = {key: [] for key in ("gate", "func", "output", "operator")}

        self._gates = {}
        self._operators = {}

        self._variables = set()
        self._called_functions = set()

    def __repr__(self) -> str:
        """Returns a string representation of the XIR program."""
        return f"<XIRProgram: version={self._version}>"

    @property
    def version(self) -> str:
        """Returns the version number of the XIR program.

        Returns:
            str: version number
        """
        return self._version

    @property
    def use_floats(self) -> bool:
        """Returns whether floats and complex types are used by the XIR program.

        Returns:
            bool: whether floats and complex types are used
        """
        return self._use_floats

    @property
    def wires(self) -> Collection[Wire]:
        """Returns the wires of the XIR program.

        Returns:
            Collection[Wire]: collection of wires
        """
        wires = []
        for stmt in self.statements:
            wires.extend(stmt.wires)

        return set(wires)

    @property
    def called_functions(self) -> Collection[str]:
        """Returns the functions that are called in the XIR program.

        Returns:
            Collection[str]: collection of function names
        """
        return self._called_functions

    @property
    def declarations(self) -> Mapping[str, Sequence[Declaration]]:
        """Returns the declarations in the XIR program.

        Returns:
            Mapping[str, Sequence[Declaration]]: dictionary of declarations
<<<<<<< HEAD
                sorted into the following keys: 'gate', 'func', 'output' and
                'operator'.
=======
            sorted into the following keys: 'gate', 'func', 'output' and
            'operator'.
>>>>>>> 1f5dda5c
        """
        return self._declarations

    @property
    def gates(self) -> Mapping[str, Mapping[str, Sequence]]:
        """Returns the gates in the XIR program.

        Returns:
            Mapping[str, Mapping[str, Sequence]]: dictionary of gates, each gate
<<<<<<< HEAD
                consisting of a name and a dictionary with the following keys:
                'parameters', 'wires' and 'statements'
=======
            consisting of a name and a dictionary with the following keys:
            'parameters', 'wires' and 'statements'
>>>>>>> 1f5dda5c
        """
        return self._gates

    @property
    def includes(self) -> Sequence[str]:
        """Returns the included XIR modules used by the XIR program.

        Returns:
            Sequence[str]: sequence of included XIR modules
        """
        return self._includes

    @property
    def operators(self) -> Mapping[str, Mapping[str, Sequence]]:
        """Returns the operators in the XIR program.

        Returns:
            Mapping[str, Mapping[str, Sequence]]: dictionary of operators, each
<<<<<<< HEAD
                operator consisting of a name and a dictionary with the following
                keys: 'parameters', 'wires' and 'statements'
=======
            operator consisting of a name and a dictionary with the following
            keys: 'parameters', 'wires' and 'statements'
>>>>>>> 1f5dda5c
        """
        return self._operators

    @property
    def options(self) -> Mapping[str, Any]:
        """Returns the script-level options declared in the XIR program.

        Returns:
            Mapping[str, Any]: declared scipt-level options
        """
        if self.use_floats:
            options_with_floats = get_floats(self._options)
            # The following condition should always be True. For more context,
            # see https://github.com/XanaduAI/jet/pull/52/files#r681872696.
            if isinstance(options_with_floats, Dict):
                return options_with_floats
        return self._options

    @property
    def statements(self) -> Sequence[Statement]:
        """Returns the statements in the XIR program.

        Returns:
            Sequence[Statement]: sequence of statements
        """
        return self._statements

    @property
    def variables(self) -> Collection[str]:
        """Returns the free parameter variables used when defining gates and
        operators in the XIR program.

        Returns:
            Collection[str]: collection of free parameter variable names
        """
        return self._variables

    def add_called_function(self, name: str) -> None:
        """Adds the name of a called function to the XIR program.

        Args:
            name (str): name of the function
        """
        self._called_functions.add(name)

    def add_declaration(self, key: str, decl: Declaration) -> None:
        """Adds a declaration to the XIR program.

        Args:
            key (str): key of the declaration ('func', 'gate', 'operator', or 'output')
            decl (Declaration): the declaration
        """
        if key not in self._declarations:
            raise KeyError(f"Key '{key}' is not a supported declaration.")

        if decl.name in (decl.name for decl in self._declarations[key]):
            warnings.warn(f"{key.title()} '{decl.name}' has already been declared.")

        self._declarations[key].append(decl)

    def add_gate(
        self,
        name: str,
        params: Sequence[str],
        wires: Sequence[Wire],
        statements: Sequence[Statement],
    ) -> None:
        """Adds a gate to the XIR program.

        Args:
            name (str): name of the gate
            params (Sequence[str]): parameters used in the gate
            wires (Sequence[Wire]): wires that the gate is applied to
            statements (Sequence[Statement]): statements that the gate applies
        """
        if name in self._gates:
            warnings.warn(
                f"Gate '{name}' already defined. Replacing old definition with new definition."
            )

        self._gates[name] = {"params": params, "wires": wires, "statements": statements}

    def add_include(self, include: str) -> None:
        """Adds an included XIR module to the XIR program.

        Args:
            include (str): name of the XIR module
        """
        if include in self._includes:
            warnings.warn(f"Module '{include}' is already included. Skipping include.")
            return None

        self._includes.append(include)

    def add_operator(
        self,
        name: str,
        params: Sequence[str],
        wires: Sequence[Wire],
        statements: Sequence[OperatorStmt],
    ) -> None:
        """Adds an operator to the XIR program.

        Args:
            name (str): name of the operator
            params (Sequence[str]): parameters used in the operator
            wires (Sequence[Wire]): wires that the operator is applied to
            statements (Sequence[OperatorStmt]): statements that the operator applies
        """
        if name in self._operators:
            warnings.warn(
                f"Operator '{name}' already defined. Replacing old definition with new definition."
            )

        self._operators[name] = {"params": params, "wires": wires, "statements": statements}

    def add_option(self, name: str, value: Any) -> None:
        """Adds an option to the XIR program.

        Args:
            name (str): name of the option
            value (Any): value of the option
        """
        if name in self._options:
            warnings.warn(f"Option '{name}' already set. Replacing old value with new value.")

        self._options[name] = value

    def add_statement(self, statement: Statement) -> None:
        """Adds a statement to the XIR program.

        Args:
            statement (Statement): the statement
        """
        self._statements.append(statement)

    def add_variable(self, name: str) -> None:
        """Adds the name of a free parameter variable to the XIR program.

        Args:
            name (str): name of the variable
        """
        self._variables.add(name)

    def serialize(self, minimize: bool = False) -> str:
        """Serialize an ``XIRProgram`` to an XIR script.

        Args:
            minimize (bool): whether to strip whitespace and newlines from file

        Returns:
            str: the serialized IR script
        """
        res = []
        res.extend([f"use {use};" for use in self._includes])
        if len(self._includes) != 0:
            res.append("")

        if len(self.options) > 0:
            res.append("options:")
            res.extend([f"    {k}: {v};" for k, v in self.options.items()])
            res.append("end;\n")

        res.extend([f"gate {dec};" for dec in self._declarations["gate"]])
        res.extend([f"func {dec};" for dec in self._declarations["func"]])
        res.extend([f"output {dec};" for dec in self._declarations["output"]])
        res.extend([f"operator {dec};" for dec in self._declarations["operator"]])
        if any(len(dec) != 0 for dec in self._declarations.values()):
            res.append("")

        for name, gate in self._gates.items():
            if gate["params"] != []:
                params = "(" + ", ".join([str(p) for p in gate["params"]]) + ")"
            else:
                params = ""
            if gate["wires"] != ():
                wires = "[" + ", ".join([str(w) for w in gate["wires"]]) + "]"
            else:
                wires = ""

            res.extend([f"gate {name}{params}{wires}:"])

            res.extend([f"    {stmt};" for stmt in gate["statements"]])
            res.append("end;\n")

        for name, op in self._operators.items():
            if op["params"] != []:
                params = "(" + ", ".join([str(p) for p in op["params"]]) + ")"
            else:
                params = ""
            if op["wires"] != ():
                wires = "[" + ", ".join([str(w) for w in op["wires"]]) + "]"
            else:
                wires = ""

            res.extend([f"operator {name}{params}{wires}:"])

            res.extend([f"    {stmt};" for stmt in op["statements"]])
            res.append("end;\n")

        res.extend([f"{str(stmt)};" for stmt in self._statements])

        res_script = "\n".join(res).strip()
        if minimize:
            return strip(res_script)
        return res_script

    @staticmethod
<<<<<<< HEAD
    def merge(*programs) -> "XIRProgram":
        """Merges one or more XIR programs into a new XIR program.

        The merged XIR program is formed by concatenating the given XIR programs
        in the order they are passed to the function. Warnings may be issued for
        duplicate declarations, gates, includes, operators, and options.

        Args:
            programs (XIRProgram): XIR programs to merge

        Returns:
            XIRProgram: the merged XIR program

        Raises:
            ValueError: if no XIR programs are provided or if at least two XIR
                programs have different versions or float settings
        """
        if len(programs) == 0:
            raise ValueError("Merging requires at least one XIR program.")

        version = programs[0].version
        if any(program.version != version for program in programs):
            raise ValueError("XIR programs with different versions cannot be merged.")

        use_floats = programs[0].use_floats
        if any(program.use_floats != use_floats for program in programs):
            raise ValueError("XIR programs with different float settings cannot be merged.")

        result = XIRProgram(version=version, use_floats=use_floats)

        for program in programs:
            for called_function in program.called_functions:
                result.add_called_function(called_function)

            for key, decls in program.declarations.items():
                for decl in decls:
                    result.add_declaration(key, decl)

            for name, gate in program.gates.items():
                result.add_gate(name, **gate)

            for include in program.includes:
                result.add_include(include)

            for name, operator in program.operators.items():
                result.add_operator(name, **operator)

            for name, value in program.options.items():
                result.add_option(name, value)

            for statement in program.statements:
                result.add_statement(statement)

            for variable in program.variables:
                result.add_variable(variable)

        return result

    @staticmethod
=======
>>>>>>> 1f5dda5c
    def _validate_version(version: str) -> None:
        """Validates the given version number.

        Raises:
            TypeError: if the version number is not a string
            ValueError: if the version number is not a semantic version
        """
        if not isinstance(version, str):
            raise TypeError(f"Version '{version}' must be a string.")

        valid_match = re.fullmatch(r"\d+\.\d+\.\d+", version)
        if valid_match is None:
            raise ValueError(f"Version '{version}' must be a semantic version (MAJOR.MINOR.PATCH).")<|MERGE_RESOLUTION|>--- conflicted
+++ resolved
@@ -8,11 +8,6 @@
 from .decimal_complex import DecimalComplex
 from .utils import strip
 
-<<<<<<< HEAD
-Wire = Union[int, str]
-
-=======
->>>>>>> 1f5dda5c
 Wire = Union[int, str]
 Param = Union[complex, str, Decimal, DecimalComplex, bool, List["Param"]]
 Params = Union[List[Param], Dict[str, Param]]
@@ -62,13 +57,7 @@
             and ``DecimalComplex`` objects. Defaults to ``True``.
     """
 
-    def __init__(
-            self,
-            name: str,
-            params: Params,
-            wires: Sequence[Wire],
-            **kwargs
-        ):
+    def __init__(self, name: str, params: Params, wires: Sequence[Wire], **kwargs):
         self._name = name
         self._params = params
         self._wires = wires
@@ -328,15 +317,15 @@
     def declarations(self) -> Mapping[str, Sequence[Declaration]]:
         """Returns the declarations in the XIR program.
 
-        Returns:
-            Mapping[str, Sequence[Declaration]]: dictionary of declarations
-<<<<<<< HEAD
-                sorted into the following keys: 'gate', 'func', 'output' and
-                'operator'.
-=======
-            sorted into the following keys: 'gate', 'func', 'output' and
-            'operator'.
->>>>>>> 1f5dda5c
+                Returns:
+                    Mapping[str, Sequence[Declaration]]: dictionary of declarations
+        <<<<<<< HEAD
+                        sorted into the following keys: 'gate', 'func', 'output' and
+                        'operator'.
+        =======
+                    sorted into the following keys: 'gate', 'func', 'output' and
+                    'operator'.
+        >>>>>>> main
         """
         return self._declarations
 
@@ -344,15 +333,15 @@
     def gates(self) -> Mapping[str, Mapping[str, Sequence]]:
         """Returns the gates in the XIR program.
 
-        Returns:
-            Mapping[str, Mapping[str, Sequence]]: dictionary of gates, each gate
-<<<<<<< HEAD
-                consisting of a name and a dictionary with the following keys:
-                'parameters', 'wires' and 'statements'
-=======
-            consisting of a name and a dictionary with the following keys:
-            'parameters', 'wires' and 'statements'
->>>>>>> 1f5dda5c
+                Returns:
+                    Mapping[str, Mapping[str, Sequence]]: dictionary of gates, each gate
+        <<<<<<< HEAD
+                        consisting of a name and a dictionary with the following keys:
+                        'parameters', 'wires' and 'statements'
+        =======
+                    consisting of a name and a dictionary with the following keys:
+                    'parameters', 'wires' and 'statements'
+        >>>>>>> main
         """
         return self._gates
 
@@ -369,15 +358,15 @@
     def operators(self) -> Mapping[str, Mapping[str, Sequence]]:
         """Returns the operators in the XIR program.
 
-        Returns:
-            Mapping[str, Mapping[str, Sequence]]: dictionary of operators, each
-<<<<<<< HEAD
-                operator consisting of a name and a dictionary with the following
-                keys: 'parameters', 'wires' and 'statements'
-=======
-            operator consisting of a name and a dictionary with the following
-            keys: 'parameters', 'wires' and 'statements'
->>>>>>> 1f5dda5c
+                Returns:
+                    Mapping[str, Mapping[str, Sequence]]: dictionary of operators, each
+        <<<<<<< HEAD
+                        operator consisting of a name and a dictionary with the following
+                        keys: 'parameters', 'wires' and 'statements'
+        =======
+                    operator consisting of a name and a dictionary with the following
+                    keys: 'parameters', 'wires' and 'statements'
+        >>>>>>> main
         """
         return self._operators
 
@@ -586,7 +575,6 @@
         return res_script
 
     @staticmethod
-<<<<<<< HEAD
     def merge(*programs) -> "XIRProgram":
         """Merges one or more XIR programs into a new XIR program.
 
@@ -646,8 +634,6 @@
         return result
 
     @staticmethod
-=======
->>>>>>> 1f5dda5c
     def _validate_version(version: str) -> None:
         """Validates the given version number.
 
