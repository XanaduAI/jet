--- conflicted
+++ resolved
@@ -3,9 +3,7 @@
 import re
 import warnings
 from decimal import Decimal
-<<<<<<< HEAD
-from typing import Any, Collection, Dict, List, Mapping, Sequence, Tuple, Union, Optional
-=======
+
 from typing import (
     Any,
     Collection,
@@ -17,8 +15,8 @@
     Sequence,
     Tuple,
     Union,
+    Optional,
 )
->>>>>>> 56c149d9
 
 from .decimal_complex import DecimalComplex
 from .utils import strip
