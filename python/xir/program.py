--- conflicted
+++ resolved
@@ -1,11 +1,7 @@
 import re
 import warnings
 from decimal import Decimal
-<<<<<<< HEAD
-from typing import Union, List, Dict, Set, Tuple, Sequence, Any
-=======
-from typing import Dict, List, Sequence, Set, Tuple, Union
->>>>>>> 51e01320
+from typing import Any, Dict, List, Sequence, Set, Tuple, Union
 
 from .decimal_complex import DecimalComplex
 from .utils import strip
