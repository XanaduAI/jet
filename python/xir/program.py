"""This module contains the XIRProgram class and classes for the Xanadu IR"""

import re
import warnings
from decimal import Decimal
from typing import Any, Collection, Dict, List, Mapping, Sequence, Tuple, Union

from .decimal_complex import DecimalComplex
from .utils import strip

Wire = Union[int, str]
Param = Union[complex, str, Decimal, DecimalComplex, bool, List["Param"]]
Params = Union[List[Param], Dict[str, Param]]


def get_floats(params: Params) -> Params:
    """Converts `decimal.Decimal` and `DecimalComplex` objects to ``float`` and
    ``complex`` respectively"""
    if isinstance(params, List):
        params_with_floats = []
        for p in params:
            if isinstance(p, DecimalComplex):
                params_with_floats.append(complex(p))
            elif isinstance(p, Decimal):
                params_with_floats.append(float(p))
            else:
                params_with_floats.append(p)

    elif isinstance(params, Dict):
        params_with_floats = dict()
        for k, v in params.items():
            if isinstance(v, DecimalComplex):
                params_with_floats[k] = complex(v)
            elif isinstance(v, Decimal):
                params_with_floats[k] = float(v)
            else:
                params_with_floats[k] = v

    return params_with_floats


class Statement:
    """A general statement consisting of a name, optional parameters and wires

    This is used for gate statements (e.g. ``rx(0.13) | [0]``) or output statements
    (e.g. ``sample(shots: 1000) | [0, 1]``).

    Args:
        name (str): name of the statement
        params (list, Dict): parameters for the statement (can be empty)
        wires (tuple): the wires on which the statement is applied

    Keyword args:
        adjoint (bool): whether the statement is an adjoint gate
        ctrl_wires (tuple): the control wires of a controlled gate statement
        use_floats (bool): Whether floats and complex types are returned instead of ``Decimal``
            and ``DecimalComplex`` objects. Defaults to ``True``.
    """

    def __init__(self, name: str, params: Params, wires: Sequence[Wire], **kwargs):
        self._name = name
        self._params = params
        self._wires = wires

        self._is_adjoint = kwargs.get("adjoint", False)
        self._ctrl_wires = kwargs.get("ctrl_wires", tuple())

        self._use_floats = kwargs.get("use_floats", True)

    def __str__(self):
        """Serialized string representation of a Statement"""
        if isinstance(self.params, dict):
            params = [f"{k}: {v}" for k, v in self.params.items()]
        else:
            params = [str(p) for p in self.params]
        params_str = ", ".join(params)
        if params_str != "":
            params_str = "(" + params_str + ")"

        wires = ", ".join([str(w) for w in self.wires])

        modifier_str = ""
        if len(self.ctrl_wires) != 0:
            ctrl_wires = ", ".join([str(w) for w in self.ctrl_wires])
            modifier_str = f"ctrl[{ctrl_wires}] "
        if self.is_adjoint:
            modifier_str += "adjoint "

        return f"{modifier_str}{self.name}{params_str} | [{wires}]"

    @property
    def name(self) -> str:
        """Returns the name of the gate statement"""
        return self._name

    @property
    def params(self) -> Params:
        """Returns the parameters of the gate statement"""
        if self.use_floats:
            return get_floats(self._params)
        return self._params

    @property
    def wires(self) -> Sequence[Wire]:
        """Returns the wires that the gate is applied to"""
        return self._wires

    @property
    def is_adjoint(self) -> bool:
        """Returns whether the statement applies an adjoint gate"""
        return self._is_adjoint

    @property
    def ctrl_wires(self) -> Sequence[Wire]:
        """Returns the control wires of a controlled gate statement.
        If no control wires are specified, an empty tuple is returned.
        """
        return self._ctrl_wires

    @property
    def use_floats(self) -> bool:
        """Returns whether floats and complex types are returned instead of
        ``Decimal`` and ``DecimalComplex`` objects, respectively.
        """
        return self._use_floats


class OperatorStmt:
    """Operator statements to be used in operator definitions

    Args:
        pref (Decimal, int, str): prefactor to the operator terms
        terms (list): list of operators and the wire(s) they are applied to
    """

    def __init__(self, pref: Union[Decimal, int, str], terms: List, use_floats: bool = True):
        self._pref = pref
        self._terms = terms

        self._use_floats = use_floats

    def __str__(self) -> str:
        terms = [f"{t[0]}[{t[1]}]" for t in self.terms]
        terms_as_string = " @ ".join(terms)
        pref = str(self.pref)

        return f"{pref}, {terms_as_string}"

    @property
    def pref(self) -> Union[Decimal, float, int, str]:
        """Returns the prefactor of this operator statement."""
        if isinstance(self._pref, Decimal) and self.use_floats:
            return float(self._pref)
        return self._pref

    @property
    def terms(self) -> List:
        """Returns the terms in this operator statement."""
        return self._terms

    @property
    def use_floats(self) -> bool:
        """Returns the float setting of this operator statement."""
        return self._use_floats

    @property
    def wires(self) -> Tuple:
        """Returns the wires this operator statement is applied to."""
        return tuple({t[1] for t in self.terms})


def _serialize_declaration(
    name: str, params: Sequence[Param], wires: Sequence[Wire], declaration_type
) -> str:
    """Constructs and returns a declaration as a serialized string."""
    if len(params):
        params = "(" + ", ".join(map(str, params)) + ")"
    else:
        params = ""
    if wires != ():
        wires = "[" + ", ".join([str(w) for w in wires]) + "]"
    else:
        wires = ""

    return f"{declaration_type} {name}{params}{wires}"


class Declaration:
    """General declaration for declaring operators, gates, functions and outputs

    Args:
        name (str): name of the declaration
    """

    def __init__(
        self, name: str, params: Sequence[str], wires: Sequence[Wire], declaration_type: str
    ) -> None:
        self.name = name
        self.params = list(map(str, params))
        if len(set(self.params)) != len(self.params):
            raise ValueError("All parameters in a declaration must be unique.")
        self.wires = wires
        if declaration_type not in ("gate", "output", "operator", "function"):
            raise TypeError(f"Declaration type '{declaration_type}' is invalid.")
        self.declaration_type = declaration_type

    def __str__(self) -> str:
        return _serialize_declaration(self.name, self.params, self.wires, self.declaration_type)

    def __repr__(self) -> str:
        return f"<{self.declaration_type.capitalize()} declaration:name={self.name}>"


class XIRProgram:
    """Structured representation of an XIR program.

    Args:
        version (str): Version number of the program. Must follow SemVer style (MAJOR.MINOR.PATCH).
        use_floats (bool): Whether floats and complex types are returned instead of ``Decimal``
            and ``DecimalComplex`` objects. Defaults to ``True``.
    """

    def __init__(self, version: str = "0.1.0", use_floats: bool = True):
        XIRProgram._validate_version(version)

        self._version = version
        self._use_floats = use_floats

        self._includes = []
        self._options = {}
        self._statements = []

        self._declarations = {key: [] for key in ("gate", "func", "output", "operator")}

        self._gates = {}
        self._operators = {}

        self._variables = set()
        self._called_functions = set()

    def __repr__(self) -> str:
        """Returns a string representation of the XIR program."""
        return f"<XIRProgram: version={self._version}>"

    @property
    def version(self) -> str:
        """Returns the version number of the XIR program.

        Returns:
            str: version number
        """
        return self._version

    @property
    def use_floats(self) -> bool:
        """Returns whether floats and complex types are used by the XIR program.

        Returns:
            bool: whether floats and complex types are used
        """
        return self._use_floats

    @property
    def wires(self) -> Collection[Wire]:
        """Returns the wires of the XIR program.

        Returns:
            Collection[Wire]: collection of wires
        """
        wires = []
        for stmt in self.statements:
            wires.extend(stmt.wires)

        return set(wires)

    @property
    def called_functions(self) -> Collection[str]:
        """Returns the functions that are called in the XIR program.

        Returns:
            Collection[str]: collection of function names
        """
        return self._called_functions

    @property
    def declarations(self) -> Mapping[str, Sequence[Declaration]]:
        """Returns the declarations in the XIR program.

        Returns:
            Mapping[str, Sequence[Declaration]]: dictionary of declarations
            with the following keys: 'gate', 'func', 'output', and 'operator'
        """
        return self._declarations

    @property
    def gates(self) -> Mapping[str, Mapping[str, Sequence]]:
        """Returns the gates in the XIR program.

        Returns:
            Mapping[str, Mapping[str, Sequence]]: dictionary of gates, each one
            consisting of a name and a dictionary with the following keys:
            'parameters', 'wires', and 'statements'
        """
        return self._gates

    @property
    def includes(self) -> Sequence[str]:
        """Returns the included XIR modules used by the XIR program.

        Returns:
            Sequence[str]: sequence of included XIR modules
        """
        return self._includes

    @property
    def operators(self) -> Mapping[str, Mapping[str, Sequence]]:
        """Returns the operators in the XIR program.

        Returns:
            Mapping[str, Mapping[str, Sequence]]: dictionary of operators, each
            one consisting of a name and a dictionary with the following keys:
            'parameters', 'wires', and 'statements'
        """
        return self._operators

    @property
    def options(self) -> Mapping[str, Any]:
        """Returns the script-level options declared in the XIR program.

        Returns:
            Mapping[str, Any]: declared scipt-level options
        """
        if self.use_floats:
            options_with_floats = get_floats(self._options)
            # The following condition should always be True. For more context,
            # see https://github.com/XanaduAI/jet/pull/52/files#r681872696.
            if isinstance(options_with_floats, Dict):
                return options_with_floats
        return self._options

    @property
    def statements(self) -> Sequence[Statement]:
        """Returns the statements in the XIR program.

        Returns:
            Sequence[Statement]: sequence of statements
        """
        return self._statements

    @property
    def variables(self) -> Collection[str]:
        """Returns the free parameter variables used when defining gates and
        operators in the XIR program.

        Returns:
            Collection[str]: collection of free parameter variable names
        """
        return self._variables

<<<<<<< HEAD
    def add_gate(
        self, name: str, params: List[str], wires: Tuple, statements: List[Statement]
    ) -> None:
        """Adds a gate to the program
=======
    def add_called_function(self, name: str) -> None:
        """Adds the name of a called function to the XIR program.

        Args:
            name (str): name of the function
        """
        self._called_functions.add(name)

    def add_declaration(self, key: str, decl: Declaration) -> None:
        """Adds a declaration to the XIR program.

        Args:
            key (str): key of the declaration ('func', 'gate', 'operator', or 'output')
            decl (Declaration): the declaration
        """
        if key not in self._declarations:
            raise KeyError(f"Key '{key}' is not a supported declaration.")

        if decl.name in (decl.name for decl in self._declarations[key]):
            warnings.warn(f"{key.title()} '{decl.name}' has already been declared.")

        self._declarations[key].append(decl)

    def add_gate(
        self,
        name: str,
        params: Sequence[str],
        wires: Sequence[Wire],
        statements: Sequence[Statement],
    ) -> None:
        """Adds a gate to the XIR program.
>>>>>>> 774265e0

        Args:
            name (str): name of the gate
            params (Sequence[str]): parameters used in the gate
            wires (Sequence[Wire]): wires that the gate is applied to
            statements (Sequence[Statement]): statements that the gate applies
        """
        if name in self._gates:
            warnings.warn(
                f"Gate '{name}' already defined. Replacing old definition with new definition."
            )

        self._gates[name] = {"params": params, "wires": wires, "statements": statements}

    def add_include(self, include: str) -> None:
        """Adds an included XIR module to the XIR program.

        Args:
            include (str): name of the XIR module
        """
        if include in self._includes:
            warnings.warn(f"Module '{include}' is already included. Skipping include.")
            return

        self._includes.append(include)

    def add_operator(
<<<<<<< HEAD
        self, name: str, params: List[str], wires: Tuple, statements: List[OperatorStmt]
    ) -> None:
        """Adds an operator to the program
=======
        self,
        name: str,
        params: Sequence[str],
        wires: Sequence[Wire],
        statements: Sequence[OperatorStmt],
    ) -> None:
        """Adds an operator to the XIR program.
>>>>>>> 774265e0

        Args:
            name (str): name of the operator
            params (Sequence[str]): parameters used in the operator
            wires (Sequence[Wire]): wires that the operator is applied to
            statements (Sequence[OperatorStmt]): statements that the operator applies
        """
        if name in self._operators:
            warnings.warn(
                f"Operator '{name}' already defined. Replacing old definition with new definition."
            )

        self._operators[name] = {"params": params, "wires": wires, "statements": statements}

    def add_option(self, name: str, value: Any) -> None:
        """Adds an option to the XIR program.

        Args:
            name (str): name of the option
            value (Any): value of the option
        """
        if name in self._options:
            warnings.warn(f"Option '{name}' already set. Replacing old value with new value.")

        self._options[name] = value

    def add_statement(self, statement: Statement) -> None:
        """Adds a statement to the XIR program.

        Args:
            statement (Statement): the statement
        """
        self._statements.append(statement)

    def add_variable(self, name: str) -> None:
        """Adds the name of a free parameter variable to the XIR program.

        Args:
            name (str): name of the variable
        """
        self._variables.add(name)

    def serialize(self, minimize: bool = False) -> str:
        """Serialize an ``XIRProgram`` to an XIR script.

        Args:
            minimize (bool): whether to strip whitespace and newlines from file

        Returns:
            str: the serialized IR script
        """
        res = []
        res.extend([f"use {use};" for use in self._includes])
        if len(self._includes) != 0:
            res.append("")

        if len(self.options) > 0:
            res.append("options:")
            res.extend([f"    {k}: {v};" for k, v in self.options.items()])
            res.append("end;\n")

        res.extend([f"{dec};" for v in self._declarations.values() for dec in v])
        if any(len(dec) != 0 for dec in self._declarations.values()):
            res.append("")

        for name, gate in self._gates.items():
            decl_str = _serialize_declaration(name, gate["params"], gate["wires"], "gate")

            res.append(decl_str + ":")

            res.extend([f"    {stmt};" for stmt in gate["statements"]])
            res.append("end;\n")

        for name, op in self._operators.items():
            decl_str = _serialize_declaration(name, op["params"], op["wires"], "operator")

            res.append(decl_str + ":")

            res.extend([f"    {stmt};" for stmt in op["statements"]])
            res.append("end;\n")

        res.extend([f"{str(stmt)};" for stmt in self._statements])

        res_script = "\n".join(res).strip()
        if minimize:
            return strip(res_script)
        return res_script

    @staticmethod
    def merge(*programs: "XIRProgram") -> "XIRProgram":
        """Merges one or more XIR programs into a new XIR program.

        The merged XIR program is formed by concatenating the given XIR programs
        in the order they are passed to the function. Warnings may be issued for
        duplicate declarations, gates, includes, operators, and options.

        Args:
            programs (XIRProgram): XIR programs to merge

        Returns:
            XIRProgram: the merged XIR program

        Raises:
            ValueError: if no XIR programs are provided or if at least two XIR
                programs have different versions or float settings
        """
        if len(programs) == 0:
            raise ValueError("Merging requires at least one XIR program.")

        version = programs[0].version
        if any(program.version != version for program in programs):
            raise ValueError("XIR programs with different versions cannot be merged.")

        use_floats = any(program.use_floats for program in programs)
        if any(program.use_floats != use_floats for program in programs):
            warnings.warn("XIR programs with different float settings are being merged.")

        result = XIRProgram(version=version, use_floats=use_floats)

        for program in programs:
            for called_function in program.called_functions:
                result.add_called_function(called_function)

            for key, decls in program.declarations.items():
                for decl in decls:
                    result.add_declaration(key, decl)

            for name, gate in program.gates.items():
                result.add_gate(name, **gate)

            for include in program.includes:
                result.add_include(include)

            for name, operator in program.operators.items():
                result.add_operator(name, **operator)

            for name, value in program.options.items():
                result.add_option(name, value)

            for statement in program.statements:
                result.add_statement(statement)

            for variable in program.variables:
                result.add_variable(variable)

        return result

    @staticmethod
    def _validate_version(version: str) -> None:
        """Validates the given version number.

        Raises:
            TypeError: if the version number is not a string
            ValueError: if the version number is not a semantic version
        """
        if not isinstance(version, str):
            raise TypeError(f"Version '{version}' must be a string.")

        valid_match = re.fullmatch(r"\d+\.\d+\.\d+", version)
        if valid_match is None:
            raise ValueError(f"Version '{version}' must be a semantic version (MAJOR.MINOR.PATCH).")<|MERGE_RESOLUTION|>--- conflicted
+++ resolved
@@ -357,12 +357,6 @@
         """
         return self._variables
 
-<<<<<<< HEAD
-    def add_gate(
-        self, name: str, params: List[str], wires: Tuple, statements: List[Statement]
-    ) -> None:
-        """Adds a gate to the program
-=======
     def add_called_function(self, name: str) -> None:
         """Adds the name of a called function to the XIR program.
 
@@ -394,7 +388,6 @@
         statements: Sequence[Statement],
     ) -> None:
         """Adds a gate to the XIR program.
->>>>>>> 774265e0
 
         Args:
             name (str): name of the gate
@@ -422,11 +415,6 @@
         self._includes.append(include)
 
     def add_operator(
-<<<<<<< HEAD
-        self, name: str, params: List[str], wires: Tuple, statements: List[OperatorStmt]
-    ) -> None:
-        """Adds an operator to the program
-=======
         self,
         name: str,
         params: Sequence[str],
@@ -434,7 +422,6 @@
         statements: Sequence[OperatorStmt],
     ) -> None:
         """Adds an operator to the XIR program.
->>>>>>> 774265e0
 
         Args:
             name (str): name of the operator
