--- conflicted
+++ resolved
@@ -22,19 +22,11 @@
 params: ["(" val ("," val)* ")"]  // always optional (easier to parse)
 array : "[" (val ("," val)*)? "]"
 
-// value-types
-<<<<<<< HEAD
-?val    : bool | expr
-float   : SIGNED_FLOAT
-int     : SIGNED_INT
-uint    : INT
-complex : (float | int) "j"
-=======
 ?val  : bool | expr | array
 float : SIGNED_FLOAT
 int   : SIGNED_INT
 uint  : INT
->>>>>>> c3858a9d
+complex : (float | int) "j"
 
 name: CNAME
 bool: TRUE_ | FALSE_
