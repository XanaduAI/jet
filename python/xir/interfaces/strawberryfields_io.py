--- conflicted
+++ resolved
@@ -98,13 +98,8 @@
 
         if "Measure" in name:
             if kwargs.get("add_decl", False):
-<<<<<<< HEAD
                 output_decl = Declaration(name, [], (), declaration_type="output")
-                xir._declarations["output"].append(output_decl)
-=======
-                output_decl = OutputDeclaration(name)
                 xir.add_declaration("output", output_decl)
->>>>>>> 774265e0
 
             params = dict()
             # special case to take into account 'select' keyword argument
@@ -121,15 +116,9 @@
                     params["dark_counts"] = cmd.op.dark_counts
         else:
             if kwargs.get("add_decl", False):
-<<<<<<< HEAD
-                if name not in [gdecl.name for gdecl in xir._declarations["gate"]]:
+                if name not in [gdecl.name for gdecl in xir.declarations["gate"]]:
                     gate_decl = Declaration(name, [f"p{i}" for i, _ in enumerate(cmd.op.p)], wires, declaration_type="gate")
-                    xir._declarations["gate"].append(gate_decl)
-=======
-                if name not in [gdecl.name for gdecl in xir.declarations["gate"]]:
-                    gate_decl = GateDeclaration(name, len(cmd.op.p), len(wires))
                     xir.add_declaration("gate", gate_decl)
->>>>>>> 774265e0
 
             params = []
             for a in cmd.op.p:
