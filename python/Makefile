--- conflicted
+++ resolved
@@ -33,17 +33,11 @@
 .PHONY: format
 format: $(.VENV_DIR)/requirements.txt.touch
 ifdef check
-<<<<<<< HEAD
-	$(.VENV_BIN)/black --check tests
+	$(.VENV_BIN)/black -l 100 --check tests
 	$(.VENV_BIN)/isort --profile black --check-only tests
 else
-	$(.VENV_BIN)/black tests
+	$(.VENV_BIN)/black -l 100 tests
 	$(.VENV_BIN)/isort --profile black tests
-=======
-	$(.VENV_BIN)/black -l 100 --check tests && $(.VENV_BIN)/isort --profile black --check-only tests
-else
-	$(.VENV_BIN)/black -l 100 tests && $(.VENV_BIN)/isort --profile black tests
->>>>>>> c62d635a
 endif
 
 
