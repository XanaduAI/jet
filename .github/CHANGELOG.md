## Release 0.2.0 (development release)

### New features since last release

<<<<<<< HEAD
* Full and sliced contractions can now be run with `TaskBasedContractor`on the GPU using the `CudaTensor` class. (#29)](https://github.com/XanaduAI/jet/pull/24)

* The `TaskBasedCpuContractor` class has been renamed to `TaskBasedContractor`. (#29)](https://github.com/XanaduAI/jet/pull/24)
=======
* Full and sliced contractions can now be run with `TaskBasedContractor`on the GPU using the `CudaTensor` class. (#29)](https://github.com/XanaduAI/jet/pull/29)

* The `TaskBasedCpuContractor` class has been renamed to `TaskBasedContractor`. (#29)](https://github.com/XanaduAI/jet/pull/29)
>>>>>>> 51e01320

* An `XIRProgram` which declares the gates supported by Jet is now bundled with the `jet` Python package. [(#34)](https://github.com/XanaduAI/jet/pull/34)

* The `jet` Python package now includes an interpreter for XIR programs. [(#24)](https://github.com/XanaduAI/jet/pull/24)

* Gates may now be instantiated by name using the `GateFactory` Python class. [(#23)](https://github.com/XanaduAI/jet/pull/23)

* Quantum circuit and state models have been added to the `jet` Python package. [(#21)](https://github.com/XanaduAI/jet/pull/21)

* Quantum gate models have been added to the `jet` Python package. [(#16)](https://github.com/XanaduAI/jet/pull/16)

* Python bindings are now available for the `TaskBasedCpuContractor` class. [(#19)](https://github.com/XanaduAI/jet/pull/19)

* Python bindings now include a factory method which accepts a `dtype` parameter. [(#18)](https://github.com/XanaduAI/jet/pull/18)

* Running `make build` from the `python` directory now creates a Python distribution package. [(#13)](https://github.com/XanaduAI/jet/pull/13)

* A new intermediate representation (IR) is added, including a parser, IR representation program, and a Strawberry Fields interface. [(#11)](https://github.com/XanaduAI/jet/pull/11)

* Python bindings are now available for the `TensorNetworkSerializer` class. [(#5)](https://github.com/XanaduAI/jet/pull/5)

* Python bindings are now available for the `TensorNetwork` and `PathInfo` classes [(#7)](https://github.com/XanaduAI/jet/pull/7)

* Python bindings are now available for the `Tensor` class. [(#2)](https://github.com/XanaduAI/jet/pull/2)

* Running CMake with `-DBUILD_PYTHON=ON` now generates Python bindings within a `jet` package. [(#1)](https://github.com/XanaduAI/jet/pull/1)

### Improvements

* Tensor transposes are now significantly faster when all the dimensions are powers of two. [(#12)](https://github.com/XanaduAI/jet/pull/12)

* Use camel case for type aliases. [(#17)](https://github.com/XanaduAI/jet/pull/17)

* Exceptions are now favoured in place of `std::terminate` with `Exception` being the new base type for all exceptions thrown by Jet. [(#3)](https://github.com/XanaduAI/jet/pull/3)

* `TaskBasedCpuContractor` now stores `Tensor` results. [(#8)](https://github.com/XanaduAI/jet/pull/8)

* `Tensor` class now checks data type at compile-time. [(#4)](https://github.com/XanaduAI/jet/pull/4)

### Breaking Changes

* The Jet interpreter for XIR scripts is now case-sensitive with respect to gate names. [(#36)](https://github.com/XanaduAI/jet/pull/36)

* Python bindings for `complex<float>` and `complex<double>` specializations are now suffixed with `C64` and `C128`, respectively. [(#15)](https://github.com/XanaduAI/jet/pull/15)

* Indices are now specified in row-major order. [(#10)](https://github.com/XanaduAI/jet/pull/10)

### Bug Fixes

* An issue with the `CudaTensor` indices was fixed when converting between the CPU `Tensor` class. (#29)](https://github.com/XanaduAI/jet/pull/24)

* The Jet versions returned by `Jet::Version()` (C++) and `jet.Version()` (Python) are now correct. [(#26)](https://github.com/XanaduAI/jet/pull/26)

* The documentation build no longer emits any Doxygen warnings. [(#25)](https://github.com/XanaduAI/jet/pull/25)

* Running `make build` in the `python` directory now correctly uses the virtual environment. [(#31)](https://github.com/XanaduAI/jet/pull/31)

* The output of `TensorNetwork::Contract()` and `TaskBasedCpuContractor::Contract()` now agree with external packages. [(#12)](https://github.com/XanaduAI/jet/pull/12)

* `TaskBasedCpuContractor::AddReductionTask()` now handles the reduction of non-scalar tensors. [(#19)](https://github.com/XanaduAI/jet/pull/19)

* The output of `TensorNetwork::Contract()` and `TaskBasedCpuContractor::Contract()` now agree with one another. [(#6)](https://github.com/XanaduAI/jet/pull/6)

* `PathInfo` now correctly names intermediary tensors in a sliced tensor network [(#22)](https://github.com/XanaduAI/jet/pull/22).

### Documentation

* The "Using Jet" section of the Sphinx documentation website now compiles with the latest Jet headers. [(#26)](https://github.com/XanaduAI/jet/pull/26)

* The license comment headers at the top of the IR source files have been removed. [(#14)](https://github.com/XanaduAI/jet/pull/14)

### Contributors

This release contains contributions from (in alphabetical order):

[Mikhail Andrenkov](https://github.com/Mandrenkov), [Jack Brown](https://github.com/brownj85), [Theodor Isacsson](https://github.com/thisac), [Josh Izaac](https://github.com/josh146), [Lee J. O'Riordan](https://github.com/mlxd), [Antal Száva](https://github.com/antalszava), [Trevor Vincent](https://github.com/trevor-vincent).

## Release 0.1.0 (current release)

### New features since last release

* This is the initial public release.

### Contributors

This release contains contributions from (in alphabetical order):

[Mikhail Andrenkov](https://github.com/Mandrenkov), [Jack Brown](https://github.com/brownj85), [Lee J. O'Riordan](https://github.com/mlxd), [Trevor Vincent](https://github.com/trevor-vincent).<|MERGE_RESOLUTION|>--- conflicted
+++ resolved
@@ -2,15 +2,9 @@
 
 ### New features since last release
 
-<<<<<<< HEAD
-* Full and sliced contractions can now be run with `TaskBasedContractor`on the GPU using the `CudaTensor` class. (#29)](https://github.com/XanaduAI/jet/pull/24)
+* Full and sliced contractions can now be run with `TaskBasedContractor`on the GPU using the `CudaTensor` class. [(#29)](https://github.com/XanaduAI/jet/pull/29)
 
-* The `TaskBasedCpuContractor` class has been renamed to `TaskBasedContractor`. (#29)](https://github.com/XanaduAI/jet/pull/24)
-=======
-* Full and sliced contractions can now be run with `TaskBasedContractor`on the GPU using the `CudaTensor` class. (#29)](https://github.com/XanaduAI/jet/pull/29)
-
-* The `TaskBasedCpuContractor` class has been renamed to `TaskBasedContractor`. (#29)](https://github.com/XanaduAI/jet/pull/29)
->>>>>>> 51e01320
+* The `TaskBasedCpuContractor` class has been renamed to `TaskBasedContractor`. [(#29)](https://github.com/XanaduAI/jet/pull/29)
 
 * An `XIRProgram` which declares the gates supported by Jet is now bundled with the `jet` Python package. [(#34)](https://github.com/XanaduAI/jet/pull/34)
 
@@ -60,8 +54,6 @@
 
 ### Bug Fixes
 
-* An issue with the `CudaTensor` indices was fixed when converting between the CPU `Tensor` class. (#29)](https://github.com/XanaduAI/jet/pull/24)
-
 * The Jet versions returned by `Jet::Version()` (C++) and `jet.Version()` (Python) are now correct. [(#26)](https://github.com/XanaduAI/jet/pull/26)
 
 * The documentation build no longer emits any Doxygen warnings. [(#25)](https://github.com/XanaduAI/jet/pull/25)
