## Release 0.2.0 (development release)

### New features since last release

* Full and sliced contractions can now be run with `TaskBasedContractor`on the GPU using the `CudaTensor` class. [(#29)](https://github.com/XanaduAI/jet/pull/29)

* The `TaskBasedCpuContractor` class has been renamed to `TaskBasedContractor`. [(#29)](https://github.com/XanaduAI/jet/pull/29)

* An `XIRProgram` which declares the gates supported by Jet is now bundled with the `jet` Python package. [(#34)](https://github.com/XanaduAI/jet/pull/34)

* The `jet` Python package now includes an interpreter for XIR programs. [(#24)](https://github.com/XanaduAI/jet/pull/24)

* Gates may now be instantiated by name using the `GateFactory` Python class. [(#23)](https://github.com/XanaduAI/jet/pull/23)

* Quantum circuit and state models have been added to the `jet` Python package. [(#21)](https://github.com/XanaduAI/jet/pull/21)

* Quantum gate models have been added to the `jet` Python package. [(#16)](https://github.com/XanaduAI/jet/pull/16)

* Python bindings are now available for the `TaskBasedCpuContractor` class. [(#19)](https://github.com/XanaduAI/jet/pull/19)

* Python bindings now include a factory method which accepts a `dtype` parameter. [(#18)](https://github.com/XanaduAI/jet/pull/18)

* Running `make build` from the `python` directory now creates a Python distribution package. [(#13)](https://github.com/XanaduAI/jet/pull/13)

* A new intermediate representation (IR) is added, including a parser, IR representation program, and a Strawberry Fields interface. [(#11)](https://github.com/XanaduAI/jet/pull/11)

* Python bindings are now available for the `TensorNetworkSerializer` class. [(#5)](https://github.com/XanaduAI/jet/pull/5)

* Python bindings are now available for the `TensorNetwork` and `PathInfo` classes [(#7)](https://github.com/XanaduAI/jet/pull/7)

* Python bindings are now available for the `Tensor` class. [(#2)](https://github.com/XanaduAI/jet/pull/2)

* Running CMake with `-DBUILD_PYTHON=ON` now generates Python bindings within a `jet` package. [(#1)](https://github.com/XanaduAI/jet/pull/1)

### Improvements

* Tensor transposes are now significantly faster when all the dimensions are powers of two. [(#12)](https://github.com/XanaduAI/jet/pull/12)

* Use camel case for type aliases. [(#17)](https://github.com/XanaduAI/jet/pull/17)

* Exceptions are now favoured in place of `std::terminate` with `Exception` being the new base type for all exceptions thrown by Jet. [(#3)](https://github.com/XanaduAI/jet/pull/3)

* `TaskBasedCpuContractor` now stores `Tensor` results. [(#8)](https://github.com/XanaduAI/jet/pull/8)

* `Tensor` class now checks data type at compile-time. [(#4)](https://github.com/XanaduAI/jet/pull/4)

### Breaking Changes

* The Jet interpreter for XIR scripts is now case-sensitive with respect to gate names. [(#36)](https://github.com/XanaduAI/jet/pull/36)

* Python bindings for `complex<float>` and `complex<double>` specializations are now suffixed with `C64` and `C128`, respectively. [(#15)](https://github.com/XanaduAI/jet/pull/15)

* Indices are now specified in row-major order. [(#10)](https://github.com/XanaduAI/jet/pull/10)

### Bug Fixes

<<<<<<< HEAD
=======
* The Jet and XIR Python packages can now be installed from a source distribution. [(#38)](https://github.com/XanaduAI/jet/pull/38)

* An issue with the `CudaTensor` indices was fixed when converting between the CPU `Tensor` class. (#29)](https://github.com/XanaduAI/jet/pull/29)

>>>>>>> ab94b1ae
* The Jet versions returned by `Jet::Version()` (C++) and `jet.Version()` (Python) are now correct. [(#26)](https://github.com/XanaduAI/jet/pull/26)

* The documentation build no longer emits any Doxygen warnings. [(#25)](https://github.com/XanaduAI/jet/pull/25)

* Running `make build` in the `python` directory now correctly uses the virtual environment. [(#31)](https://github.com/XanaduAI/jet/pull/31)

* The output of `TensorNetwork::Contract()` and `TaskBasedCpuContractor::Contract()` now agree with external packages. [(#12)](https://github.com/XanaduAI/jet/pull/12)

* `TaskBasedCpuContractor::AddReductionTask()` now handles the reduction of non-scalar tensors. [(#19)](https://github.com/XanaduAI/jet/pull/19)

* The output of `TensorNetwork::Contract()` and `TaskBasedCpuContractor::Contract()` now agree with one another. [(#6)](https://github.com/XanaduAI/jet/pull/6)

* `PathInfo` now correctly names intermediary tensors in a sliced tensor network [(#22)](https://github.com/XanaduAI/jet/pull/22).

### Documentation

* The "Using Jet" section of the Sphinx documentation website now compiles with the latest Jet headers. [(#26)](https://github.com/XanaduAI/jet/pull/26)

* The license comment headers at the top of the IR source files have been removed. [(#14)](https://github.com/XanaduAI/jet/pull/14)

### Contributors

This release contains contributions from (in alphabetical order):

[Mikhail Andrenkov](https://github.com/Mandrenkov), [Jack Brown](https://github.com/brownj85), [Theodor Isacsson](https://github.com/thisac), [Josh Izaac](https://github.com/josh146), [Lee J. O'Riordan](https://github.com/mlxd), [Antal Száva](https://github.com/antalszava), [Trevor Vincent](https://github.com/trevor-vincent).

## Release 0.1.0 (current release)

### New features since last release

* This is the initial public release.

### Contributors

This release contains contributions from (in alphabetical order):

[Mikhail Andrenkov](https://github.com/Mandrenkov), [Jack Brown](https://github.com/brownj85), [Lee J. O'Riordan](https://github.com/mlxd), [Trevor Vincent](https://github.com/trevor-vincent).<|MERGE_RESOLUTION|>--- conflicted
+++ resolved
@@ -1,6 +1,8 @@
 ## Release 0.2.0 (development release)
 
 ### New features since last release
+
+* CudaTensor now supports `Transpose` calls. [(#42)](https://github.com/XanaduAI/jet/pull/42)
 
 * Full and sliced contractions can now be run with `TaskBasedContractor`on the GPU using the `CudaTensor` class. [(#29)](https://github.com/XanaduAI/jet/pull/29)
 
@@ -34,6 +36,8 @@
 
 ### Improvements
 
+* CudaTensor `SliceIndices` calls now avoid intermediate CPU transfer operations. [(#42)](https://github.com/XanaduAI/jet/pull/42)
+
 * Tensor transposes are now significantly faster when all the dimensions are powers of two. [(#12)](https://github.com/XanaduAI/jet/pull/12)
 
 * Use camel case for type aliases. [(#17)](https://github.com/XanaduAI/jet/pull/17)
@@ -54,13 +58,10 @@
 
 ### Bug Fixes
 
-<<<<<<< HEAD
-=======
 * The Jet and XIR Python packages can now be installed from a source distribution. [(#38)](https://github.com/XanaduAI/jet/pull/38)
 
 * An issue with the `CudaTensor` indices was fixed when converting between the CPU `Tensor` class. (#29)](https://github.com/XanaduAI/jet/pull/29)
 
->>>>>>> ab94b1ae
 * The Jet versions returned by `Jet::Version()` (C++) and `jet.Version()` (Python) are now correct. [(#26)](https://github.com/XanaduAI/jet/pull/26)
 
 * The documentation build no longer emits any Doxygen warnings. [(#25)](https://github.com/XanaduAI/jet/pull/25)
