--- conflicted
+++ resolved
@@ -36,11 +36,9 @@
 
 ### Improvements
 
-<<<<<<< HEAD
 * CudaTensor `SliceIndices` calls now avoid intermediate CPU transfer operations. [(#42)](https://github.com/XanaduAI/jet/pull/42)
-=======
+
 * A Python (Ubuntu) test report is now generated alongside the C++ (Ubuntu) test report. [(#39)](https://github.com/XanaduAI/jet/pull/39)
->>>>>>> ab7ba52a
 
 * Tensor transposes are now significantly faster when all the dimensions are powers of two. [(#12)](https://github.com/XanaduAI/jet/pull/12)
 
