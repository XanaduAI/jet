## Release 0.2.0 (development release)

### New features since last release

<<<<<<< HEAD
### Improvements

* `Tensor` class now checks data type at compile-time.
=======
* Running CMake with `-DBUILD_PYTHON=ON` now generates Python bindings within a `jet` package. [(#1)](https://github.com/XanaduAI/jet/pull/1)

### Improvements
>>>>>>> f5debfb9

### Breaking Changes

### Bug Fixes

### Documentation

### Contributors

This release contains contributions from (in alphabetical order):

<<<<<<< HEAD
[Mikhail Andrenkov](https://github.com/Mandrenkov), [Jack Brown](https://github.com/brownj85).
=======
[Mikhail Andrenkov](https://github.com/Mandrenkov) and [Jack Brown](https://github.com/brownj85).
>>>>>>> f5debfb9

## Release 0.1.0 (current release)

### New features since last release

* This is the initial public release.

### Contributors

This release contains contributions from (in alphabetical order):

[Mikhail Andrenkov](https://github.com/Mandrenkov), [Jack Brown](https://github.com/brownj85), [Lee J. O'Riordan](https://github.com/mlxd), [Trevor Vincent](https://github.com/trevor-vincent).<|MERGE_RESOLUTION|>--- conflicted
+++ resolved
@@ -2,15 +2,10 @@
 
 ### New features since last release
 
-<<<<<<< HEAD
 ### Improvements
 
 * `Tensor` class now checks data type at compile-time.
-=======
 * Running CMake with `-DBUILD_PYTHON=ON` now generates Python bindings within a `jet` package. [(#1)](https://github.com/XanaduAI/jet/pull/1)
-
-### Improvements
->>>>>>> f5debfb9
 
 ### Breaking Changes
 
@@ -22,11 +17,7 @@
 
 This release contains contributions from (in alphabetical order):
 
-<<<<<<< HEAD
 [Mikhail Andrenkov](https://github.com/Mandrenkov), [Jack Brown](https://github.com/brownj85).
-=======
-[Mikhail Andrenkov](https://github.com/Mandrenkov) and [Jack Brown](https://github.com/brownj85).
->>>>>>> f5debfb9
 
 ## Release 0.1.0 (current release)
 
