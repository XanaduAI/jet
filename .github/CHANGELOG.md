--- conflicted
+++ resolved
@@ -54,11 +54,9 @@
 
 ### Bug Fixes
 
-<<<<<<< HEAD
 * The Jet and XIR Python packages can now be installed from a source distribution. [(#38)](https://github.com/XanaduAI/jet/pull/38)
-=======
-* An issue with the `CudaTensor` indices was fixed when converting between the CPU `Tensor` class. (#29)](https://github.com/XanaduAI/jet/pull/24)
->>>>>>> 51e01320
+
+* An issue with the `CudaTensor` indices was fixed when converting between the CPU `Tensor` class. (#29)](https://github.com/XanaduAI/jet/pull/29)
 
 * The Jet versions returned by `Jet::Version()` (C++) and `jet.Version()` (Python) are now correct. [(#26)](https://github.com/XanaduAI/jet/pull/26)
 
