--- conflicted
+++ resolved
@@ -2,13 +2,11 @@
 
 ### New features since last release
 
-<<<<<<< HEAD
 * The Jet interpreter for XIR scripts now handles gate definitions. [(#37)](https://github.com/XanaduAI/jet/pull/37)
 
 * Full and sliced contractions can now be run with `TaskBasedContractor`on the GPU using the `CudaTensor` class. (#29)](https://github.com/XanaduAI/jet/pull/29)
-=======
+
 * CudaTensor now supports `Transpose` calls. [(#42)](https://github.com/XanaduAI/jet/pull/42)
->>>>>>> b44fdf33
 
 * Full and sliced contractions can now be run with `TaskBasedContractor` on the GPU using the `CudaTensor` class. [(#29)](https://github.com/XanaduAI/jet/pull/29)
 
