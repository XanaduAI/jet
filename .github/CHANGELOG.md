--- conflicted
+++ resolved
@@ -22,13 +22,9 @@
 
 ### Improvements
 
-<<<<<<< HEAD
-* Use camel case for type aliases. [(#17)](https://github.com/XanaduAI/jet/pull/17)
-=======
 * Tensor transposes are now significantly faster when all the dimensions are powers of two. [(#12)](https://github.com/XanaduAI/jet/pull/12)
 
-* Use camel case for type aliases [(#17)](https://github.com/XanaduAI/jet/pull/17)
->>>>>>> 681ba441
+* Use camel case for type aliases. [(#17)](https://github.com/XanaduAI/jet/pull/17)
 
 * Exceptions are now favoured in place of `std::terminate` with `Exception` being the new base type for all exceptions thrown by Jet. [(#3)](https://github.com/XanaduAI/jet/pull/3)
 
