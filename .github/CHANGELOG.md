--- conflicted
+++ resolved
@@ -2,17 +2,15 @@
 
 ### New features since last release
 
-<<<<<<< HEAD
 * The `TaskBasedCpuContractor` class has been renamed to `TaskBasedContractor`.
-=======
+
 * Gates may now be instantiated by name using the `GateFactory` Python class. [(#23)](https://github.com/XanaduAI/jet/pull/23)
 
 * Quantum circuit and state models have been added to the `jet` Python package. [(#21)](https://github.com/XanaduAI/jet/pull/21)
->>>>>>> b6bf913a
 
 * Quantum gate models have been added to the `jet` Python package. [(#16)](https://github.com/XanaduAI/jet/pull/16)
 
-* Python bindings are now available for the `TaskBasedContractor` class. [(#19)](https://github.com/XanaduAI/jet/pull/19)
+* Python bindings are now available for the `TaskBasedCpuContractor` class. [(#19)](https://github.com/XanaduAI/jet/pull/19)
 
 * Python bindings now include a factory method which accepts a `dtype` parameter. [(#18)](https://github.com/XanaduAI/jet/pull/18)
 
@@ -36,7 +34,7 @@
 
 * Exceptions are now favoured in place of `std::terminate` with `Exception` being the new base type for all exceptions thrown by Jet. [(#3)](https://github.com/XanaduAI/jet/pull/3)
 
-* `TaskBasedContractor` now stores `Tensor` results. [(#8)](https://github.com/XanaduAI/jet/pull/8)
+* `TaskBasedCpuContractor` now stores `Tensor` results. [(#8)](https://github.com/XanaduAI/jet/pull/8)
 
 * `Tensor` class now checks data type at compile-time. [(#4)](https://github.com/XanaduAI/jet/pull/4)
 
@@ -48,11 +46,11 @@
 
 ### Bug Fixes
 
-* The output of `TensorNetwork::Contract()` and `TaskBasedContractor::Contract()` now agree with external packages. [(#12)](https://github.com/XanaduAI/jet/pull/12)
+* The output of `TensorNetwork::Contract()` and `TaskBasedCpuContractor::Contract()` now agree with external packages. [(#12)](https://github.com/XanaduAI/jet/pull/12)
 
-* `TaskBasedContractor::AddReductionTask()` now handles the reduction of non-scalar tensors. [(#19)](https://github.com/XanaduAI/jet/pull/19)
+* `TaskBasedCpuContractor::AddReductionTask()` now handles the reduction of non-scalar tensors. [(#19)](https://github.com/XanaduAI/jet/pull/19)
 
-* The output of `TensorNetwork::Contract()` and `TaskBasedContractor::Contract()` now agree with one another. [(#6)](https://github.com/XanaduAI/jet/pull/6)
+* The output of `TensorNetwork::Contract()` and `TaskBasedCpuContractor::Contract()` now agree with one another. [(#6)](https://github.com/XanaduAI/jet/pull/6)
 
 * `PathInfo` now correctly names intermediary tensors in a sliced tensor network [(#22)](https://github.com/XanaduAI/jet/pull/22).
 
