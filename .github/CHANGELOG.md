--- conflicted
+++ resolved
@@ -2,11 +2,9 @@
 
 ### New features since last release
 
-<<<<<<< HEAD
 * Python bindings are now available for the `TensorNetworkSerializer` class. [(#5)](https://github.com/XanaduAI/jet/pull/5)
-=======
+
 * Python bindings are now available for the `TensorNetwork` and `PathInfo` classes [(#7)](https://github.com/XanaduAI/jet/pull/7)
->>>>>>> 539dfd52
 
 * Python bindings are now available for the `Tensor` class. [(#2)](https://github.com/XanaduAI/jet/pull/2)
 
