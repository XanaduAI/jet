--- conflicted
+++ resolved
@@ -659,12 +659,8 @@
 
         Tensor tensor(t_indices, t_shape, t_data);
         Tensor tensor_r({"?a", "?b"}, {3, 2}, t_data);
-<<<<<<< HEAD
         CHECK_THROWS_WITH(Reshape(tensor, {3, 3}),
                           Contains("Size is inconsistent between tensors."));
-        CHECK(tensor_r.GetSize() != TensorHelpers::ShapeToSize({3, 3}));
-=======
         CHECK(tensor_r.GetSize() != Jet::Utilities::ShapeToSize({3, 3}));
->>>>>>> 05f8eb05
     }
 }