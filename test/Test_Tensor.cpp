--- conflicted
+++ resolved
@@ -380,10 +380,10 @@
         Tensor<TestType> s_i({"i"}, {2});
         s_i.FillRandom();
 
-        Tensor<TestType> con_si_rij = Tensor<TestType>::ContractTensors(s_i, r_ij);
-        Tensor<TestType> con_si_rji = Tensor<TestType>::ContractTensors(s_i, r_ji);
-        Tensor<TestType> con_rij_si = Tensor<TestType>::ContractTensors(r_ij, s_i);
-        Tensor<TestType> con_rji_si = Tensor<TestType>::ContractTensors(r_ji, s_i);
+        Tensor<TestType> con_si_rij = ContractTensors(s_i, r_ij);
+        Tensor<TestType> con_si_rji = ContractTensors(s_i, r_ji);
+        Tensor<TestType> con_rij_si = ContractTensors(r_ij, s_i);
+        Tensor<TestType> con_rji_si = ContractTensors(r_ji, s_i);
 
         Tensor<TestType> expected_rij_si(
             {"j"}, {2},
@@ -457,7 +457,7 @@
         Tensor<TestType> tensor1(t_indices1, t_shape1, t_data1);
         Tensor<TestType> tensor2(t_indices2, t_shape2, t_data2);
 
-        Tensor<TestType> tensor3 = Tensor<TestType>::ContractTensors(tensor1, tensor2);
+        Tensor<TestType> tensor3 = ContractTensors(tensor1, tensor2);
         Tensor<TestType> tensor4({"a"}, {2}, t_data_expect);
 
         CHECK(tensor3 == tensor4);
@@ -480,7 +480,7 @@
         Tensor<TestType> tensor1(t_indices1, t_shape1, t_data1);
         Tensor<TestType> tensor2(t_indices2, t_shape2, t_data2);
 
-        Tensor<TestType> tensor3 = Tensor<TestType>::ContractTensors(tensor1, tensor2);
+        Tensor<TestType> tensor3 = ContractTensors(tensor1, tensor2);
         Tensor<TestType> tensor4({"b"}, {2}, t_data_expect);
 
         CHECK(tensor3 == tensor4);
@@ -502,7 +502,7 @@
         Tensor<TestType> tensor1(t_indices1, t_shape1, t_data1);
         Tensor<TestType> tensor2(t_indices2, t_shape2, t_data2);
 
-        Tensor<TestType> tensor3 = Tensor<>::ContractTensors(tensor1, tensor2);
+        Tensor<TestType> tensor3 = ContractTensors(tensor1, tensor2);
         Tensor<TestType> tensor4(t_indices3, t_shape3,
                                  {TestType(2.25, 3.0), TestType(2.25, 3.0),
                                   TestType(2.25, 3.0), TestType(2.25, 3.0)});
@@ -523,7 +523,7 @@
         Tensor<TestType> tensor1(t_indices1, t_shape1, t_data1);
         Tensor<TestType> tensor2(t_indices2, t_shape2, t_data2);
 
-        Tensor<TestType> tensor3 = Tensor<TestType>::ContractTensors(tensor1, tensor2);
+        Tensor<TestType> tensor3 = ContractTensors(tensor1, tensor2);
         Tensor<TestType> tensor4({}, {}, {TestType(4.0, 0.0)});
 
         CHECK(tensor3 == tensor4);
@@ -531,138 +531,110 @@
     }
 }
 
-TEMPLATE_TEST_CASE("Conj", "[Tensor]", c_fp32, c_fp64)
+TEST_CASE("Conj", "[Tensor]")
 {
     std::vector<std::size_t> t_shape{2, 3};
     std::vector<std::string> t_indices{"x", "y"};
-<<<<<<< HEAD
-    std::vector<TestType> t_data(2 * 3, TestType(0.5, 0.25));
-    std::vector<TestType> t_data_conj(2 * 3, TestType(0.5, -0.25));
-=======
     std::vector<c64_t> t_data(2 * 3, c64_t(0.5, 0.25));
     std::vector<c64_t> t_data_conj(2 * 3, c64_t(0.5, -0.25));
->>>>>>> f124ae26
-
-    Tensor<TestType> tensor(t_indices, t_shape, t_data);
-    tensor = Tensor<TestType>::Conj(tensor);
+
+    Tensor tensor(t_indices, t_shape, t_data);
+    tensor = Conj(tensor);
 
     CHECK(tensor.GetData() == t_data_conj);
 }
 
-TEMPLATE_TEST_CASE("SliceIndex", "[Tensor]", c_fp32, c_fp64)
+TEST_CASE("SliceIndex", "[Tensor]")
 {
     std::vector<std::size_t> t_shape{2, 3};
     std::vector<std::string> t_indices{"x", "y"};
-<<<<<<< HEAD
-    std::vector<TestType> t_data{{1, 0}, {2, 0}, {3, 0}, {4, 0}, {5, 0}, {6, 0}};
-=======
     std::vector<c64_t> t_data{{1, 0}, {2, 0}, {3, 0}, {4, 0}, {5, 0}, {6, 0}};
->>>>>>> f124ae26
-
-    Tensor<TestType> tensor(t_indices, t_shape, t_data);
-
-<<<<<<< HEAD
-    Tensor<TestType> t_x0({"y"}, {3}, std::vector<TestType>{{1, 0}, {2, 0}, {3, 0}});
-    Tensor<TestType> t_x1({"y"}, {3}, std::vector<TestType>{{4, 0}, {5, 0}, {6, 0}});
-    Tensor<TestType> t_y0({"x"}, {2}, std::vector<TestType>{{1, 0}, {4, 0}});
-    Tensor<TestType> t_y1({"x"}, {2}, std::vector<TestType>{{2, 0}, {5, 0}});
-    Tensor<TestType> t_y2({"x"}, {2}, std::vector<TestType>{{3, 0}, {6, 0}});
-=======
+
+    Tensor tensor(t_indices, t_shape, t_data);
+
     Tensor t_x0({"y"}, {3}, std::vector<c64_t>{{1, 0}, {2, 0}, {3, 0}});
     Tensor t_x1({"y"}, {3}, std::vector<c64_t>{{4, 0}, {5, 0}, {6, 0}});
     Tensor t_y0({"x"}, {2}, std::vector<c64_t>{{1, 0}, {4, 0}});
     Tensor t_y1({"x"}, {2}, std::vector<c64_t>{{2, 0}, {5, 0}});
     Tensor t_y2({"x"}, {2}, std::vector<c64_t>{{3, 0}, {6, 0}});
->>>>>>> f124ae26
-
-    CHECK(t_x0 == Tensor<TestType>::SliceIndex(tensor, "x", 0));
-    CHECK(t_x1 == Tensor<TestType>::SliceIndex(tensor, "x", 1));
-
-    CHECK(t_y0 == Tensor<TestType>::SliceIndex(tensor, "y", 0));
-    CHECK(t_y1 == Tensor<TestType>::SliceIndex(tensor, "y", 1));
-    CHECK(t_y2 == Tensor<TestType>::SliceIndex(tensor, "y", 2));
-}
-
-TEMPLATE_TEST_CASE("Transpose", "[Tensor]", c_fp32, c_fp64)
+
+    CHECK(t_x0 == SliceIndex(tensor, "x", 0));
+    CHECK(t_x1 == SliceIndex(tensor, "x", 1));
+
+    CHECK(t_y0 == SliceIndex(tensor, "y", 0));
+    CHECK(t_y1 == SliceIndex(tensor, "y", 1));
+    CHECK(t_y2 == SliceIndex(tensor, "y", 2));
+}
+
+TEST_CASE("Transpose", "[Tensor]")
 {
     using namespace Catch::Matchers;
 
     std::vector<std::size_t> t_shape{2, 3};
     std::vector<std::string> t_indices{"x", "y"};
-<<<<<<< HEAD
-    std::vector<TestType> t_data{{1, 0}, {2, 0}, {3, 0}, {4, 0}, {5, 0}, {6, 0}};
-=======
     std::vector<c64_t> t_data{{1, 0}, {2, 0}, {3, 0}, {4, 0}, {5, 0}, {6, 0}};
->>>>>>> f124ae26
-
-    Tensor<TestType> tensor(t_indices, t_shape, t_data);
-    Tensor<TestType> tensor_t({"y", "x"}, {3, 2},
+
+    Tensor tensor(t_indices, t_shape, t_data);
+    Tensor tensor_t({"y", "x"}, {3, 2},
                     {{1, 0}, {4, 0}, {2, 0}, {5, 0}, {3, 0}, {6, 0}});
 
-    CHECK(tensor_t == Tensor<TestType>::Transpose(tensor, std::vector<std::string>{"y", "x"}));
-    CHECK(tensor_t == Tensor<TestType>::Transpose(tensor, std::vector<std::size_t>{1, 0}));
+    CHECK(tensor_t == Transpose(tensor, std::vector<std::string>{"y", "x"}));
+    CHECK(tensor_t == Transpose(tensor, std::vector<std::size_t>{1, 0}));
 
     CHECK_THROWS_WITH(
-<<<<<<< HEAD
-        Tensor<TestType>::Transpose(Tensor<TestType>(), std::vector<std::string>{"y", "x"}),
-        Contains("Number of indices cannot be zero."));
-    CHECK_THROWS_WITH(
-        Tensor<TestType>::Transpose(Tensor<TestType>(), std::vector<std::size_t>{1, 0}),
-=======
         Transpose(Tensor<c64_t>(), std::vector<std::string>{"y", "x"}),
         Contains("Number of indices cannot be zero."));
     CHECK_THROWS_WITH(
         Transpose(Tensor<c64_t>(), std::vector<std::size_t>{1, 0}),
->>>>>>> f124ae26
         Contains("Size of ordering must match number of tensor indices."));
 }
 
-TEMPLATE_TEST_CASE("AddTensors", "[Tensor]", c_fp32, c_fp64)
+TEST_CASE("AddTensors", "[Tensor]")
 {
     SECTION("Scalars")
     {
-        Tensor<TestType> lhs({}, {}, {1});
-        Tensor<TestType> rhs({}, {}, {{2, 4}});
-
-        const Tensor<TestType> have_tensor = Tensor<TestType>::AddTensors(lhs, rhs);
-        const Tensor<TestType> want_tensor({}, {}, {{3, 4}});
+        Tensor lhs({}, {}, {1});
+        Tensor rhs({}, {}, {{2, 4}});
+
+        const Tensor have_tensor = AddTensors(lhs, rhs);
+        const Tensor want_tensor({}, {}, {{3, 4}});
         CHECK(have_tensor == want_tensor);
     }
 
     SECTION("Vectors")
     {
-        Tensor<TestType> lhs({"i"}, {3}, {1, {0, 2}, {3, 0}});
-        Tensor<TestType> rhs({"i"}, {3}, {1, {0, 2}, {0, 3}});
-
-        const Tensor<TestType> have_tensor = Tensor<TestType>::AddTensors(lhs, rhs);
-        const Tensor<TestType> want_tensor({"i"}, {3}, {2, {0, 4}, {3, 3}});
+        Tensor lhs({"i"}, {3}, {1, {0, 2}, {3, 0}});
+        Tensor rhs({"i"}, {3}, {1, {0, 2}, {0, 3}});
+
+        const Tensor have_tensor = AddTensors(lhs, rhs);
+        const Tensor want_tensor({"i"}, {3}, {2, {0, 4}, {3, 3}});
         CHECK(have_tensor == want_tensor);
     }
 
     SECTION("Matrices")
     {
-        Tensor<TestType> lhs({"i", "j"}, {2, 2}, {1, 2, 3, 4});
-        Tensor<TestType> rhs({"i", "j"}, {2, 2}, {{0, 1}, {0, 2}, {0, 3}, {0, 4}});
-
-        const Tensor<TestType> have_tensor = Tensor<TestType>::AddTensors(lhs, rhs);
-        const Tensor<TestType> want_tensor({"i", "j"}, {2, 2},
+        Tensor lhs({"i", "j"}, {2, 2}, {1, 2, 3, 4});
+        Tensor rhs({"i", "j"}, {2, 2}, {{0, 1}, {0, 2}, {0, 3}, {0, 4}});
+
+        const Tensor have_tensor = AddTensors(lhs, rhs);
+        const Tensor want_tensor({"i", "j"}, {2, 2},
                                  {{1, 1}, {2, 2}, {3, 3}, {4, 4}});
         CHECK(have_tensor == want_tensor);
     }
 
     SECTION("Matrices with swapped indices")
     {
-        Tensor<TestType> lhs({"i", "j"}, {2, 2}, {1, 2, 3, 4});
-        Tensor<TestType> rhs({"j", "i"}, {2, 2}, {{0, 1}, {0, 2}, {0, 3}, {0, 4}});
-
-        const Tensor<TestType> have_tensor = Tensor<TestType>::AddTensors(lhs, rhs);
-        const Tensor<TestType> want_tensor({"i", "j"}, {2, 2},
+        Tensor lhs({"i", "j"}, {2, 2}, {1, 2, 3, 4});
+        Tensor rhs({"j", "i"}, {2, 2}, {{0, 1}, {0, 2}, {0, 3}, {0, 4}});
+
+        const Tensor have_tensor = AddTensors(lhs, rhs);
+        const Tensor want_tensor({"i", "j"}, {2, 2},
                                  {{1, 1}, {2, 3}, {3, 2}, {4, 4}});
         CHECK(have_tensor == want_tensor);
     }
 }
 
-TEMPLATE_TEST_CASE("Reshape", "[Tensor]", c_fp32, c_fp64)
+TEST_CASE("Reshape", "[Tensor]")
 {
     using namespace Catch::Matchers;
 
@@ -670,34 +642,24 @@
     {
         std::vector<std::size_t> t_shape{2, 3};
         std::vector<std::string> t_indices{"x", "y"};
-<<<<<<< HEAD
-        std::vector<TestType> t_data{{1, 0}, {2, 0}, {3, 0},
-                                   {4, 0}, {5, 0}, {6, 0}};
-=======
         std::vector<c64_t> t_data{{1, 0}, {2, 0}, {3, 0},
                                   {4, 0}, {5, 0}, {6, 0}};
->>>>>>> f124ae26
-
-        Tensor<TestType> tensor(t_indices, t_shape, t_data);
-        Tensor<TestType> tensor_r({"?a", "?b"}, {3, 2}, t_data);
-
-        CHECK(tensor_r == Tensor<TestType>::Reshape(tensor, {3, 2}));
+
+        Tensor tensor(t_indices, t_shape, t_data);
+        Tensor tensor_r({"?a", "?b"}, {3, 2}, t_data);
+
+        CHECK(tensor_r == Reshape(tensor, {3, 2}));
     }
     SECTION("Unequal data size")
     {
         std::vector<std::size_t> t_shape{2, 3};
         std::vector<std::string> t_indices{"x", "y"};
-<<<<<<< HEAD
-        std::vector<TestType> t_data{{1, 0}, {2, 0}, {3, 0},
-                                   {4, 0}, {5, 0}, {6, 0}};
-=======
         std::vector<c64_t> t_data{{1, 0}, {2, 0}, {3, 0},
                                   {4, 0}, {5, 0}, {6, 0}};
->>>>>>> f124ae26
-
-        Tensor<TestType> tensor(t_indices, t_shape, t_data);
-        Tensor<TestType> tensor_r({"?a", "?b"}, {3, 2}, t_data);
-        CHECK_THROWS_WITH(Tensor<TestType>::Reshape(tensor, {3, 3}),
+
+        Tensor tensor(t_indices, t_shape, t_data);
+        Tensor tensor_r({"?a", "?b"}, {3, 2}, t_data);
+        CHECK_THROWS_WITH(Reshape(tensor, {3, 3}),
                           Contains("Size is inconsistent between tensors."));
         CHECK(tensor_r.GetSize() != Jet::Utilities::ShapeToSize({3, 3}));
     }
