/* Sphinx themes
-------------------------------------------------- */
@font-face {
  font-family: 'Noto Sans';
  font-style: normal;
  font-weight: 400;
  src: local('Open Sans'), local('OpenSans'), url(https://fonts.gstatic.com/s/notosans/v12/o-0IIpQlx3QUlC5A4PNr5TRA.woff2) format('woff2');
}



body {
  /*background-color: #edf0f2;*/
  margin: 0;
  padding: 0;
  font-weight: 400!important;
  /*font-family: "Open Sans", Helvetica, Arial, sans-serif;*/
  /*font-family: "Lato","proxima-nova","Helvetica Neue",Arial,sans-serif;*/
  font-family: Roboto,Noto Sans,"Lato","proxima-nova","Helvetica Neue",Arial,sans-serif;
  font-size: 15px;
  color: #333;
  line-height: 1.4;
  width: 100%;
  min-height: calc(100vh - 90px);
}

#title {
  display: inline;
  font-variant: unicase;
  font-size: initial;
  font-weight: 500;
  letter-spacing: 7px;
  font-family: 'Roboto', sans-serif !important;
}

.css-transitions-only-after-page-load * {
  -webkit-transition: none !important;
  -moz-transition: none !important;
  -ms-transition: none !important;
  -o-transition: none !important;
  transition: none !important;
}

#left-column {
  float: left;
  position: fixed;
  height: calc(100% - 50px);
  min-height: calc(100% - 50px);
  width: 300px;
  overflow: hidden;
  /*box-shadow: 0 0px 0px 0 rgba(0,0,0,.05),0 30px 40px 0px rgba(0,0,0,.2) !important;*/
  border-right: 1px #ddd solid;
  background-color: #fff;
  z-index: 2000;
}

#right-column {
  position: relative;
  padding: 20px 0px 20px 0px;
  margin-left: auto;
  max-width: 900px;
  width: 100%;
  height: auto;
  margin-right: auto;
  border-radius: 20px;
  margin-bottom: 100px;
  margin-top: 30px;
}

.page-shadow {
  box-shadow: 0 4px 8px 0 rgba(0, 0, 0, 0), 0 6px 50px 0 rgba(0, 0, 0, 0.19);
  border: 0px;
}

#sf-logo {
  width: 250px;
}

a.headerlink {
  visibility: hidden;
  color: #ddd;
  padding: 0 4px;
  text-decoration: none;
}

a {
  color: #2a6496;
}

h1:hover > a.headerlink,
h2:hover > a.headerlink,
h3:hover > a.headerlink,
h4:hover > a.headerlink,
h5:hover > a.headerlink,
h6:hover > a.headerlink,
dt:hover > a.headerlink {
  visibility: visible;
}

h1 > a, h2 > a, h3 > a, h4 > a, h5 > a, h6 > a {
  color: #5C7C98;
}

h1, h2, h3, h4, h5, h6 {
  color: black;
  font-weight: normal;
  padding: 0;
  font-family: 'Noto Sans', 'Roboto', sans-serif!important;
}

h1, h2, h3 {
  margin-top: 30px;
  margin-bottom: 20px;
}

h1 {
  font-size: 38px;
  padding: 10px 10px 10px 45px;
  margin: 20px 0 35px -45px;
  /*background-color: #daf0e9;*/
  width: calc(100% + 90px);
  /*border-bottom: 3px solid #D8E4EF;*/
  /*border-bottom: 3px solid #eee;*/
  padding-bottom: -29px;
}

h2 {
  margin-top: 40px;
  font-size: 28px;
  padding: .2em 0;
  border-bottom: 1px solid #ddd;
}

h3 {
  margin-top: 35px;
  font-size: 24px;
}

h4 {
  margin-top: 30px;
  font-size: 20px;
}

h5 {
  margin-top: 25px;
  font-size: 18px;
}

div.clearer {
  clear: both;
}

.container-wrapper {
  padding: 0;
  position: relative;
  margin-top: -29px;
  padding-top: 29px;
}

div.related {
  display: none;
}

p {
  padding: 0;
  font-family: inherit;
  font-size: inherit;
  color: #353535;
}

code {
  padding: 2px 0.7px !important;
}

code, pre, tt {
  font-size: 14px;
  font-family: Consolas, monospace;
}

code, tt {
  color: #8D1A38 !important;
}

tt {
  padding: 0 2px;
}

code, pre {
  line-height: 23px !important;
  margin: 20px 0 !important;
  word-wrap: normal;
  background-color: #fff;
}

pre {
  /*color: #c5c8c6;*/  /*tomorrow night*/
  /*background-color: #1d1f21;*/ /*tomorrow night*/
  background-color: #f7f7f7; /*tomorrow*/
  border-color: #f7f7f7; /*tomorrow*/
  overflow: auto;
  /*border-width: 0 0 0 2px;*/
  /*border-color: #eee;*/ /*tomorrow night*/
  border-style: solid;
  padding: 14px 0 14px 20px;
  padding-right: 0;
  margin: 20px 0;
}

div.highlight {
  background-color: none !important;
}

a.internal em {
  font-style: normal;
}

dl dd {
  margin: 3px 0 5px 30px;
}

dl.method,
dl.staticmethod,
dl.classmethod,
dl.attribute {
  border-bottom: 1px solid #ccc;
  margin-bottom: -30px;
}

/*dl.class dl:first-of-type {
  padding-top: 10px;
  border-top: 1px solid #ccc;
}*/

dl.method:last-child,
dl.staticmethod:last-child,
dl.classmethod:last-child,
dl.attribute:last-child {
  border-bottom: 0px solid #fff;
}

.breadcrumb {
  font-size: 15px;
  margin-top: -20px;
  background: none;
  display: block;
  padding: 8px 15px;
  list-style: none;
  border-radius: 0px;
  border-bottom: 1px solid lightgray;
}

.breadcrumb>li {
  display: inline-block
}

.breadcrumb>li+li:before {
  content: "/\00a0";
  padding: 0 5px;
  color: #ccc
}

.breadcrumb>.active {
  color: #999
}

blockquote {
  border-width: .1em 0 .1em 0;
  border-color: #e5eef2;
  border-style: solid;
  background-color: #f3f8f9;
  color: #000;
  margin: 20px 0;
  padding: 15px 20px;
  font-size: 16px;
}

.btn-xanadu {
  color: #ffffff;
  background-color: {{ theme_navigation_button }};
  border: none;
}

.btn-xanadu:hover,
.btn-xanadu:focus,
.btn-xanadu:active,
.btn-xanadu.active,
.open .dropdown-toggle.btn-xanadu {
  color: #ffffff;
  background-color: {{ theme_navigation_button_hover }};
  border: none;
}

.btn-xanadu:active,
.btn-xanadu.active,
.open .dropdown-toggle.btn-xanadu {
  background-image: none;
}

.btn-xanadu.disabled,
.btn-xanadu[disabled],
fieldset[disabled] .btn-xanadu,
.btn-xanadu.disabled:hover,
.btn-xanadu[disabled]:hover,
fieldset[disabled] .btn-xanadu:hover,
.btn-xanadu.disabled:focus,
.btn-xanadu[disabled]:focus,
fieldset[disabled] .btn-xanadu:focus,
.btn-xanadu.disabled:active,
.btn-xanadu[disabled]:active,
fieldset[disabled] .btn-xanadu:active,
.btn-xanadu.disabled.active,
.btn-xanadu[disabled].active,
fieldset[disabled] .btn-xanadu.active {
  background-color: #19B37B;
  border: none;
}

.btn-xanadu .badge {
  color: #19B37B;
  background-color: #ffffff;
}

/* References and footnotes
-------------------------------------------------- */

td.label {
  margin-top: 1px;
  display: block;
  font-size: 100%;
  font-weight: bold;
  line-height: initial;
  color: #000;
  text-align: right;
  width: 50px;
}

table.citation {
  margin-bottom: 10px;
}

table.citation td {
  padding: 0px 5px !important;
}

table.citation:target {
  background-color: #ffa;
}

/* Sphinx sidebar
-------------------------------------------------- */

div.sphinxsidebar {
  word-wrap: break-word;
  position: absolute;
  overflow-y: scroll;
  top: 0;
  left: 0;
  bottom: 0;
  right: -20px;
  height: 100%;
  padding-top: 29px;
}

div.sphinxsidebar .panel-default > .panel-heading {
    background-image: none;
}

.sidebar-wrapper {
  padding: 0 22px;
}

div.sphinxsidebar h3,
div.sphinxsidebar h4 {
  font-weight: normal;
  margin: 0;
  padding: 0;
}

div.sphinxsidebar h4 {
  font-size: 16px;
}

div.sphinxsidebar p {
  margin: 20px 0px 10px 21px;
  font-weight: normal;
  padding: 0;
  font-family: 'Noto Sans', 'Roboto', sans-serif!important;
  font-size: 24px;
  color: #515151;
  /*text-align: center;*/
}

div.sphinxsidebar a:hover {
  text-decoration: none;
}

.sidebar-toc {
  font-size: 15px;
  position: absolute;
  width: 300px;
}

div.sphinxsidebar .sidebar-toc ul {
  margin: 0 0 4px 0;
  list-style-type: none;
  color: #000;
}

div.sphinxsidebar .sidebar-toc a {
  color: #606060;
  text-decoration: none;
}

.sidebar-toc > ul {
    padding: 0 !important;
    list-style-type: none;
    margin: 0;
}

.sidebar-toc ul li a {
  display: block;
}

.sidebar-toc ul li a:hover {
  color: {{ theme_toc_hover }};
}

.sidebar-toc > ul li.current {
  list-style-type: disc;
  margin-left: 25px;
  color: {{ theme_toc_hover }};
  font-size: 18px;
}

.sidebar-toc > ul li.current > a,
.sidebar-toc > ul li.current > a:hover {
  /*background-color: #e6e6e6;*/
  background-color: #ddd;
  color: #444;
  margin-left: -25px;
  font-size: 15px;
}

.sidebar-toc > ul > li.current > a,
.sidebar-toc > ul > li.current > a:hover {
  /*background-color: #e6e6e6;*/
  background-color: white;
  font-weight: 700;
  color: #444;
}

.sidebar-toc ul li.toctree-l1 a {
  padding: 5px 21px;
}

.sidebar-toc ul li.toctree-l2 a {
  padding: 5px 50px;
}

.sidebar-toc ul li.toctree-l2 {
  background-color: #f9f9f9;
}

.sidebar-toc ul li.toctree-l3 a {
  padding: 5px 75px;
}

div.sphinxsidebar ul.want-points {
  padding-left: 20px;
  margin: 0;
}

div.sphinxsidebar .sidebar-toc ul ul {
  margin: 0;
  padding: 0;
}

.sidebar-localtoc ul {
    padding-left: 24px;
}

div.sphinxsidebar input {
  border: 1px solid #ccc;
  font-family: Helvetica, arial, freesans, clean, sans-serif;
  font-size: 1em;
}

.margin-top-1em {
  margin-top: 1em;
}

.sidebar-block {
  padding: 0;
  /*margin: 14px 0 30px 0;*/
}

.sidebar-block h2 {
  border-bottom: none;
  margin: 0 0 17px 0;
  font-size: 14px;
  font-family: "Lato", Helvetica, Arial, sans-serif;
  padding: 0 0 6px 0;
  font-weight: bold;
  text-transform: uppercase;
  /*color: #606060;*/
  color: #eee;
}

.sidebar-block .bd {
  font-size: 16px;
}

/*.sphinxsidebar > .sidebar-block:not(:last-child):after {
    content: '';
    display:block;
    border-top: 1px solid #333;
    margin: 24px 0px 0 0px;
}*/

.text-logo {
  position: sticky;
  top: 0;
  overflow: hidden;
  font-size: 18px;
  height: 190px;
  z-index: 1;
  text-align: center;
  display: block;
  padding: 8px;
  color: #333;
  font-family: "Lato", "Helvetica Neue", Helvetica, Arial, sans-serif;
  margin: 0 0 20px 0;
  font-weight: bold;
  -o-transition:.5s;
  -ms-transition:.5s;
  -moz-transition:.5s;
  -webkit-transition:.5s;
  outline: 1px solid transparent;
  transition:.5s;
  background-color: #efefef;
}

.text-logo.active {
  height: 150px;
}

.logo {
  opacity: 0;
  left: 50%;
  transform: translateX(-50%);
  position: absolute;
  margin-top: 100px;
  visibility: hidden;
  transition: all 0.6s cubic-bezier(.4,0,.2,1);
  outline: 1px solid transparent;
}

.logo.active {
  opacity: 1;
  width: 80%;
  margin: 0 0 0 0;
  visibility: visible;
}

.logo-small {
  width: 70%;
  opacity: 0;
  position: absolute;
  left: 50%;
  margin-top: -50px;
  transform: translateX(-50%);
  transition: all .6s cubic-bezier(.4,0,.2,1);
  outline: 1px solid transparent;
}

.logo-small.active {
  opacity: 1;
  margin: 0 0 0 0;
}

.text-logo:hover {
  color: #333;
  background: {{ theme_logo_hover_bg }};
  text-decoration: none;
}

#project-name {
  font-size: 18px;
  text-align: center;
  display: block;
  padding: 8px;
  color: #000;
  padding-bottom: 15px;
  /*font-variant: unicase;*/
  letter-spacing: 2px;
  /*font-variant: all-small-caps;*/
  padding-top: 15px;
  margin-top: 0px;
  font-weight: bold;
}

.search-block {
  z-index: 1;
  margin-top: -30px;
  width: 92%;
  margin-left: 12px;
  /*padding-top: 20px;*/
}

.nano .nano-pane {
  z-index: 3;
  background: none !important;
}

.nano .nano-slider {
  background: rgba(144, 144, 144, 0.5) !important;
}

/* Left-nav search box
-------------------------------------------------- */
.form-control:focus {
  border-color: #119a68;
  box-shadow: inset 0 1px 1px rgba(0, 0, 0, 0.075), 0 0 8px rgba(66, 164, 94, 0.6);
}

#main-search form .input-group {
  width: 100%;
  margin: 0 0 12px 0;
  padding: 0;
  border: none;
  position: unset !important;
}

#main-search form .input-group input {
  padding: 4px;
  width: 100%;
  border-radius: 20px;
  margin: 0;
  font-size: 15px;
  padding-left: 10px;
  padding-right: 10px;
}

.search-page-form {
  width: 350px;
}

/* Two-pane table list
-------------------------------------------------- */

.table-bordered>thead>tr>th,
.table-bordered>tbody>tr>th,
.table-bordered>tfoot>tr>th,
.table-bordered>thead>tr>td,
.table-bordered>tbody>tr>td,
.table-bordered>tfoot>tr>td,
table.two-column.table-bordered caption+thead tr:first-child th:first-child,
table.two-column.table-bordered caption+tbody tr:first-child td:first-child,
table.two-column.table-bordered colgroup+thead tr:first-child th:first-child,
table.two-column.table-bordered colgroup+tbody tr:first-child td:first-child,
table.two-column tbody td {
    border-collapse: collapse;
  border: 0 0 0 0 solid #eee;
  border-left: none;
  padding: 8px 4px;
  font-size: 16px;
}

table.two-column {
  width: 100%;
  border: 0px none !important;
  box-shadow: none;
}
table td {
    font-size: 0.9rem;
    font-weight: unset!important;
}
table th {
    font-size: 0.9rem;
    font-weight: unset!important;
}
td {
  padding: 5px;
}
td:first-child {
    white-space: nowrap;
}

.longtable  {
    border-collapse: collapse;
    border: 1px solid #ccc;
}

.longtable tr.row-odd {
    border-bottom: 1px solid #ccc;
}

.longtable tr.row-even {
    border-bottom: 1px solid #ccc;
}

.longtable tr.row-odd > td {
    border-right: 1px solid #ccc;
}

.longtable tr.row-odd > td ~ td {
    border-right: 0px solid #fff;
}
.longtable tr.row-even > td {
    border-right: 1px solid #ccc;
}

.longtable tr.row-even > td ~ td {
    border-right: 0px solid #fff;
}



.summary-table  {
    border-collapse: collapse;
    border: 1px solid #fff;
}
.summary-table .longtable {
    border: 1px solid #fff;
}

.summary-table tr.row-odd {
    border-bottom: 1px solid #fff;
}

.summary-table tr.row-even {
    border-bottom: 1px solid #fff;
}

.summary-table tr.row-odd > td {
    border-right: 1px solid #fff;
}

.summary-table tr.row-odd > td ~ td {
    border-right: 0px solid #fff;
}
.summary-table tr.row-even > td {
    border-right: 1px solid #fff;
}

.summary-table tr.row-even > td ~ td {
    border-right: 0px solid #fff;
}

.summary-table td {
    padding: 0px 25px 1px 5px;
    font-size: 0.9rem;
}

/* Disqus comments styles
-------------------------------------------------- */

.up-button {
  top: 119px;
  max-width: 300px;
  left: calc(50% - 520px);
  font-size: xx-large;
  position: fixed;
  transition-property: opacity;
  transition-duration: 1s;
  opacity: 0.5;
}

.up-button:hover {
  transition-property: opacity;
  transition-duration: 0.2s;
  opacity: 1;
  transition-timing-function: linear;
}

.up-button a {
  color: #515151;
}

.comment-container {
  /*margin: 24px auto;*/
  width: 300px;
  top: 119px;
  max-width: 300px;
  right: calc(50% - 820px);
  position: fixed;
  transition-property: opacity;
  transition-duration: 1s;
  opacity: 0.5;
  height: 100%;
}

.comment-container:hover {
    transition-property: opacity;
    transition-duration: 0.2s;
    opacity: 1;
    transition-timing-function: linear;
}

.comment-container h3 {
  margin-top: 10px;
  color: #515151;
}

#comments > ul:first-of-type > li > a{
    display:none;
}


#comments ul > li > ul > li > ul {
    margin-top: -7px;
    margin-left: 20px;
    margin-bottom: -5px;
    font-size: smaller;
}

#comments ul > li > ul > li > ul > li {
    margin-bottom: -15px;
}

#comments a:hover {
  text-decoration: none;
}

#comments {
  font-size: 15px;
  width: 300px;
}

#comments ul {
  margin: 0 0 10px 0;
  list-style-type: none;
  color: #000;
}

#comments a {
  font-family: Roboto,Noto Sans,"Lato","proxima-nova","Helvetica Neue",Arial,sans-serif;
  /*color: #444;*/
  color: #606060;
  text-decoration: none;
}

#comments p {
  font-size: 95%;
}

#comments ul {
  list-style-type: none;
  padding: 0!important;
}

#comments li {
  list-style-type: none;
  padding-bottom: 10px;
}


#comments ul li a {
display: block;
padding: 7px;
border-radius: 7px;
}

#comments ul li a:hover {
  color: {{ theme_download_button }};
}

#comments .caption {
  display: none;
}

#comments > ul > li:not(.current)  {
  display: none;
}

#comments > ul.current > li.current > a  {
  display: none;
}

/* Next and previous links
-------------------------------------------------- */


.footer-relations {
  font-size: 15px;
  display: block;
  padding: 20px 40px 0 40px;
  border-radius: 0px;
  border-top: 1px solid lightgray;
  margin-top: 80px;
}

.footer-relations > .pull-left {
  display: inline-block;
  float: left;
}

.footer-relations > .pull-right {
  display: inline-block;
  float: right;
}

.rel-spacer {
  height: 40px;
}

/* Footer styling
-------------------------------------------------- */

div.footer {
  padding: 25px;
  font-size: 14px;
  color: #888;
  text-align: right;
  max-width: 1200px;
  width: 100%;
  background: white;
}

div.footer a {
  color: #888;
}

/* -- relbar ---------------------------------------------------------------- */

div.related {
  width: 100%;
  font-size: 90%;
}

div.related h3 {
  display: none;
}

div.related ul {
  margin: 0;
  padding: 0 0 0 10px;
  list-style: none;
}

div.related li {
  display: inline;
}

div.related li.right {
  float: right;
  margin-right: 5px;
}

/* -- search page ----------------------------------------------------------- */

ul.search {
  margin: 10px 0 0 20px;
  padding: 0;
}

ul.search li {
  padding: 5px 0 5px 20px;
  background: url(file.png) no-repeat 0 7px;
}

ul.search li a {
  font-weight: bold;
}

ul.search li div.context {
  color: #888;
  margin: 2px 0 0 30px;
  text-align: left;
}

ul.keywordmatches li.goodmatch a {
  font-weight: bold;
}

/* -- general index --------------------------------------------------------- */

table {
  margin-bottom: 20px;
}

table.indextable {
  width: 100%;
}

table.indextable td {
  text-align: left;
  vertical-align: top;
}

table.indextable dl, table.indextable dd {
  margin-top: 0;
  margin-bottom: 0;
}

table.indextable tr.pcap {
  height: 10px;
}

table.indextable tr.cap {
  margin-top: 10px;
  background-color: #f2f2f2;
}

table.docutils col {
    width: auto;
}

table.docutils colgroup {
    display: none;
}

img.toggler {
  margin-right: 3px;
  margin-top: 3px;
  cursor: pointer;
}

div.modindex-jumpbox {
  border-top: 1px solid #ddd;
  border-bottom: 1px solid #ddd;
  margin: 1em 0 1em 0;
  padding: 0.4em;
}

div.genindex-jumpbox {
  border-top: 1px solid #ddd;
  border-bottom: 1px solid #ddd;
  margin: 1em 0 1em 0;
  padding: 0.4em;
}

/* -- general body styles --------------------------------------------------- */

.body {
  padding: 0 45px;
}

div.body p.caption {
  text-align: inherit;
}

table.field-list {
  /*border: 1px solid #ddd;*/
  border-collapse: collapse;
  border-spacing: 0;
  width: 100%;
}

table.field-list td,
table.field-list th {
  /*border: 1px solid #ddd;*/
  padding: 8px;
  vertical-align: top;
  line-height: 1.4;
}

.field-list ul {
  padding-left: 1em;
}

.field-name {
    width: 110px;
}

.first {
  margin-top: 0 !important;
}

p.rubric {
  margin-top: 30px;
  font-weight: bold;
}

div.figure {
  padding-bottom: 10px;
  padding-top: 10px;
}

img.align-left, .figure.align-left, object.align-left {
  clear: left;
  float: left;
  margin-right: 1em;
}

img.align-right, .figure.align-right, object.align-right {
  clear: right;
  float: right;
  margin-left: 1em;
}

img.align-center, .figure.align-center, object.align-center {
  display: block;
  margin-left: auto;
  margin-right: auto;
}

.align-left {
  text-align: left;
}

.align-center {
  text-align: center;
}

.align-right {
  text-align: right;
}

/* -- topics ---------------------------------------------------------------- */

div.topic {
  border: 1px solid #e8e8e8;
  padding: 7px 7px 0 7px;
  margin: 10px 0 10px 0;
  background-color: #f8f8f8;
}

p.topic-title {
  font-size: 1.1em;
  font-weight: bold;
  margin-top: 10px;
}

/* -- contents-------------------------------------------------------------- */

div.topic.contents {
    /*display: inline-block;*/
    border-radius: 3px;
    padding: 24px 36px 18px 36px;
}

div.topic.contents > ul {
    padding-left: 20px;
    padding-left: 20px;
    max-height: 100px;
    display: flex;
    flex-direction: column;
    flex-wrap: wrap;
}

div.topic.contents > ul > li {
    margin-bottom: 10px;
}

/* -- admonitions ----------------------------------------------------------- */

.admonition {
  margin: 20px 0;
  padding: 20px;
  background-color: #fff;
  /*border: 1px solid #eee;*/
  border-left-width: 0px;
  border-radius: 3px;
}

.admonition p {
  font-weight: inherit;
}

.admonition dt {
  font-weight: bold;
}

.admonition dl {
  margin-bottom: 0;
}

.admonition-title {
  margin: 0px 0 5px;
  padding: 0;
  font-weight: bold!important;
  font-size: 16px;
  line-height: 1.1;
  font-family: "Lato", "Helvetica Neue", Helvetica, Arial, sans-serif;
}

.admonition.danger,
.admonition.error {
  border-left-color: #d9534f;
  background-color: #ffcdd2;
}

.admonition.danger .admonition-title,
.admonition.error .admonition-title {
  color: #d9534f;
}

.admonition.important,
.admonition.warning,
.admonition.attention,
.admonition.caution {
  border-left-color: #f0ad4e;
  background-color: #fff1e3;
}

.admonition.important .admonition-title,
.admonition.warning .admonition-title,
.admonition.attention .admonition-title,
.admonition.caution .admonition-title {
  color: #9B581F;
}

.admonition-todo .admonition-title {
    color: #8e700d;
}

.admonition.defn {
  border-left-color: #119a68;
  /*background-color: #daf0e9;*/
  background-color: #fff;
}

.admonition.defn .admonition-title {
  color: #119a68;
}

.admonition.aside {
  border-left-color: #119a68;
  background-color: #f8f8f8;
}

.admonition.aside .admonition-title {
  color: #119a68;
}

.admonition.note,
.admonition.hint {
  border-left-color: #31708f;
  /*background-color: #dae1f0;*/
  background-color: #eaffe4;
}

.admonition.note .admonition-title,
.admonition.hint .admonition-title {
  /*color: #31708f;*/
  color: #318f4d;
}

.admonition-todo {
  border-left-color: #FDD835;
  background-color: #fffdf2;
}

.admonition.tip {
  background-color: #E4EFFF;
  border-top: 0px solid #EAEAEA;
  border-left-color: #119A68;
}

.admonition.tip p {
  margin: 0;
}

.admonition.tip .admonition-title {
  color: #3c763d;
  display: none;
}

div.body p.centered {
  text-align: center;
  margin-top: 25px;
}

div.seealso {
  background-color: #ffc;
  border: 1px solid #ff6;
  padding: 20px 10px 0 20px;
}


.admonition.see {
    font-style: italic;
    margin: -15px 0px 10px 0px;
    padding: 5px;
    border-color: #ddd white white white;
}

div.admonition tt.xref, div.admonition a tt {
  border-bottom: 1px solid #fafafa;
}

div.admonition p.last {
  margin-bottom: 0;
}

/* restructured text tables -------------------------- */

.docstable {
  width: 100%;
  max-width: 100%;
  margin-bottom: 1rem;
  border: 1px solid #fff;
}


.docstable th:first-child,
.docstable td:first-child {
  text-align: center !important;
}

.docstable tr.row-even th,
.docstable tr.row-even td{
  padding: 0.75rem;
  vertical-align: top;
  border-top: 1px solid #fff;
  border-right: 1px solid #fff;
  text-align: left;
  vertical-align: middle;
}

.docstable tr.row-odd th,
.docstable tr.row-odd td {
  padding: 0.75rem;
  vertical-align: top;
  border-top: 1px solid #fff;
  border-right: 1px solid #eee;
  text-align: left;
  vertical-align: middle;
}

.docstable th:last-child,
.docstable td:last-child {
  border-right: 1px solid #fff;
}

.docstable thead th {
  vertical-align: bottom;
  border-bottom: 2px solid {{ theme_table_header_border }} !important;
  border-right: 1px solid {{ theme_table_header_bg }} !important;
  background-color: {{ theme_table_header_bg }};
  text-align: center !important;
}

.docstable tbody + tbody {
  border-top: 2px solid #eee;
}

.docstable .docstable {
  background-color: #fff;
}

.docstable tbody tr:nth-of-type(odd) {
  background-color: #fff;
}

.docstable,
.docstable > th,
.docstable > td {
  background-color: #eee;
}

.docstable p.first {
  margin-bottom: 0 !important;
}

.docstable-nohead tr.row-even th,
.docstable-nohead tr.row-even td{
  padding: 0.75rem;
  vertical-align: top;
  border-top: 1px solid #fff;
  border-right: 1px solid #eee;
  text-align: center;
  vertical-align: middle;
}

.docstable-nohead tr.row-odd th,
.docstable-nohead tr.row-odd td {
  padding: 0.75rem;
  vertical-align: top;
  border-top: 1px solid #fff;
  border-right: 1px solid #fff;
  text-align: center;
  vertical-align: middle;
}


/* Gallery tables -------------------------- */

.gallery-table {
  width: 100%;
  max-width: 100%;
  margin-bottom: 1rem;
  border: 1px solid #fff;
}

.gallery-table a {
  color: #119a68;
  font-size: 13pt;
}

.gallery-table a:hover {
  color: #119a68;
}
.gallery-table img {
  padding-bottom: 20px;
}

.gallery-table .gallery-table {
  background-color: #fff;
}

.gallery-table p.first {
  margin-bottom: 0 !important;
}

.gallery-table tr th,
.gallery-table tr td{
  padding: 0.75rem;
  vertical-align: top;
  border-top: 1px solid #fff;
  border-right: 1px solid #fff;
  text-align: center;
  vertical-align: middle;
}
/* -- other body styles ----------------------------------------------------- */

ol.arabic {
  list-style: decimal;
}

ol.loweralpha {
  list-style: lower-alpha;
}

ol.upperalpha {
  list-style: upper-alpha;
}

ol.lowerroman {
  list-style: lower-roman;
}

ol.upperroman {
  list-style: upper-roman;
}

.highlighted {
  background-color: #fbe54e;
}

dl.glossary dt {
  font-weight: bold;
  font-size: 1.1em;
}

.field-list ul {
  margin: 0;
  padding-left: 1em;
}

.refcount {
  color: #060;
}

.optional {
  font-size: 1.3em;
}

.versionmodified {
  font-style: italic;
}

.system-message {
  background-color: #fda;
  padding: 5px;
  border: 3px solid red;
}

.footnote:target  {
  background-color: #ffa;
}

.line-block {
  display: block;
  margin-top: 1em;
  margin-bottom: 1em;
}

.line-block .line-block {
  margin-top: 0;
  margin-bottom: 0;
  margin-left: 1.5em;
}

.guilabel, .menuselection {
  font-family: sans-serif;
}

.accelerator {
  text-decoration: underline;
}

.classifier {
  font-style: oblique;
}

abbr, acronym {
  border-bottom: dotted 1px;
  cursor: help;
}

dt:target, .highlight {
  /*background: #fff176 !important*/;  /*tomorrow night*/
  background: none !important;
}

dt:target {
    /*background-color: white !important;*/
}

dt:target code {
    background-color: white !important;
    border-bottom: 3px {{theme_download_button}} solid;
}

.method dt:target,
.attribute dt:target,
.staticmethod dt:target,
.classmethod dt:target
 {
    padding: 5px;
    /*border-radius: 5px;*/
}

.exception > dt {
  background: #ffebee;
  border-radius: 5px;
  padding: 5px;
}

.exception > dt code {
  background: #ffebee;
}

.function > dt {
  background: #daf0e9;
  border-radius: 5px;
  padding: 5px;
}

.function > dt code {
  background: #daf0e9;
}

.function > dt::before {
  content: 'function ';
  font-style: italic;
}

.method > dt::before {
  content: 'meth ';
  font-style: italic;
}

.attribute > dt::before {
  content: 'attr ';
  font-style: italic;
}

.class > dt {
    background: #eee;
    border-radius: 5px;
    padding: 5px;
}

.class > dt code {
    background: #eee;
}

/* -- code displays --------------------------------------------------------- */

td.linenos pre {
  padding: 0px 0px;
  border: 0;
  background-color: transparent;
  color: #aaa;
  /*width: 12px;*/
}

table.highlighttable {
  width: 100%;
  margin-left: 0.5em;
}

table.highlighttable td {
  padding: 0 0 0 0;
}

tt.descname {
  background-color: transparent;
  font-weight: bold;
  padding-right: 0.08em;
}

tt.descclassname {
  background-color: transparent;
}

tt.descname, tt.descclassname {
  font-size: 0.95em;
}

code.descname {
    padding-left: 0;
}

code.descclassname {
    padding-right: 0;
}

tt.xref, a tt {
  background-color: transparent;
  font-weight: bold;
}

h1 tt, h2 tt, h3 tt, h4 tt, h5 tt, h6 tt {
  background-color: transparent;
}

.viewcode-link {
  float: right;
}

.viewcode-back {
  float: right;
  font-family: sans-serif;
}

div.viewcode-block:target {
  margin: -1px -10px;
  padding: 0 10px;
}

/* -- math display ---------------------------------------------------------- */

img.math {
  vertical-align: middle;
}

div.body div.math p {
  text-align: center;
}

span.eqno {
  float: right;
}

/* -- Theme specific classes - */

.overflow-height-500px {
  overflow: auto;
  height: 500px;
}

.overflow-height-250px {
  overflow: auto;
  height: 250px;
}

/* Toggle mobile view
-------------------------------------------------- */

.social-section {
  font-size: 22px;
}

.footer-heading {
  margin-bottom: -10px;
  font-size:22px;
}

.page-footer {
  z-index: 0;
  background-color: white;
  position: relative;
  color: black!important;
  padding-top: 0!important;
  margin-left: 300px;
}

.page-footer a {
  color: {{ theme_download_button }}!important;
}

.page-footer p {
  color: #808080;
}

footer.page-footer .footer-copyright {
  color: #808080!important;
  background-color: white!important;

}
/* Small screen styles
-------------------------------------------------- */

@media screen and (max-width: 560px) {
  .sphx-glr-thumbcontainer {
    width: calc(100% / 2.2);
  }

  .sphx-glr-thumbcontainer img {
    transform: scale(0.8);
  }

  .sphx-glr-thumbcontainer .figure {
    margin: 0px!important;
  }

  #sf-logo {
    width: 180px;
  }

}

@media screen and (max-width: 768px) {

  body {
    padding: 0px;
    margin: 0px;
    background-color: #fff;
  }

  h1 {
    margin-left: 0;
    width: 100%;
    padding: 10px;
    font-size: 40px;
  }

  h2 {
    margin-top: 20px;
    font-size: 26px;
  }

  #mobile-toggle {
    display: block;
    width: 56px;
    height: 40px;
    display: inline-flex;
    align-items: center;
    box-shadow: none;
    font-size: unset;
    padding: unset;
  }

  .container-wrapper {
    margin-top: -29px;
  }

  #left-column {
    position: relative;
    top: 0;
    left: 0;
    display: none;
    width: 100%;
    float: none;
    margin-left: 0;
    box-shadow: none!important;
  }

  .sidebar-toc {
    position: relative;
  }

  .nano .nano-content {
    position: relative;
  }

  div.sphinxsidebar {
    word-wrap: break-word;
    position: relative;
    overflow-y: scroll;
    top: 0;
    left: 0;
    bottom: 0;
    right: -20px;
    height: 100%;
  }

  #showsource {
    display: none;
  }

  .footer-relations {
    padding: 12px 10px 12px 10px;
    left: 0;
  }

  #right-column {
    margin-left: 0;
    margin-top: -30px;
    padding: 50px 20px 80px 20px;
    width: 100%;
    float: none;
    margin-bottom: -25px;
  }

  .comment-container {
    margin-left: auto;
    margin-right: auto;
    padding-left: 0;
    padding-right: 0;
    width: 100%;
    position: inherit;
    float: none;
    margin-top: unset;
    margin-bottom: unset;
  }

  .comment-container {
    display: none;
  }

  #bottom-dl {
    display: block !important;
  }

  .document {
    position: relative;
    padding: 0;
    width: 100%
  }

  .body {
    padding: 0px;
  }

  p {
    padding: 0;
  }

  .xanadu-call-to-action-links {
    display: none;
  }

  .gallery-grid {
    justify-content: center!important;
  }

  .nav-item.active {
      font-weight: bold;
  }

  .nav-item:hover:after,
  .nav-item.active:after {
      border-bottom: 0px!important;
  }

  code, pre, tt {
    font-size: 12px;
  }

  pre {
    padding: 2px 0 2px 2px;
    line-height: 20px;
  }

  .footer-heading {
    font-weight: unset!important;
    font-size: 18px!important;
  }

  footer.page-footer .footer-copyright {
    font-size: x-small;
  }

  .page-footer {
    margin-left: 0;
  }


}

/* Account for when the left column is closed then page is expanded.
-------------------------------------------------- */

@media screen and (min-width: 768px) {
  #left-column {
    display: block !important;
  }

  #showsource {
    display: block !important;
  }
}

@media screen and (max-width: 968px) {
  .navbar {
    box-shadow: none!important;
    border-bottom: 1px #ddd solid;
  }

  .nav-item.active {
      font-weight: bold;
  }

  .nav-item:hover:after,
  .nav-item.active:after {
      border-bottom: 0px!important;
  }
}

@media screen and (max-width: 1500px) and (min-width: 768px){
  .comment-container {
    margin-left: calc(50% - 300px);
    padding-left: 0;
    padding-right: 0;
    max-width: 900px;
    width: -webkit-calc(100% - 300px);
    width:    -moz-calc(100% - 300px);
    width:         calc(100% - 300px);
    position: inherit;
    float: left;
    margin-top: unset;
    margin-bottom: unset;
  }

  .container-wrapper {
    margin-top: -29px;
  }

  .page-footer {
    margin-left: 260px;
  }

  .xanadu-call-to-action-links {
    display: none;
  }

  #right-column {
    width: -webkit-calc(100% - 260px);
    width:    -moz-calc(100% - 260px);
    width:         calc(100% - 260px);
    margin: -30px 0 -20px 260px;
    padding: 50px 20px 80px 20px;
    float: none;
  }

  .comment-container {
    display: none;
  }

  #bottom-dl {
    display: flex !important;
  }

  #mobile-toggle {
    display: none;
  }

  .navbar {
    box-shadow: none!important;
    border-bottom: 1px #ddd solid;
  }

  #left-column {
    box-shadow: none!important;
    border-right: 1px #ddd solid;
    width: 260px;
  }

  .sidebar-toc {
    width: 260px;
  }
}

/* Sphinx gallery
-----------------------------------------*/

#bottom-dl {
  padding-top: 60px;
  display: none;
  justify-content: center;
  margin-bottom: -60px;
}

#tutorial-type {
  display: none;
}

.xanadu-call-to-action-links {
  /*padding-top: 25px;*/
  /*display: flex;*/
   justify-content: center;
}

@media (min-width: 1100px) and (max-width: 1239px) {
  .xanadu-call-to-action-links {
    padding-top: rem(40px);
  }
 }

.xanadu-call-to-action-links #tutorial-type {
    display: none;
  }

.xanadu-call-to-action-links a {
    padding-right: 20px;
    color: #000;
    cursor: pointer;
}

.xanadu-call-to-action-links a:hover {
  color: #fdb104;
  text-decoration: none;
}

.download-python-link,
.download-notebook-link,
.github-view-link {
  padding-bottom: 10px;
  /*border-bottom: 1px solid #c3c3c3;*/
  padding-right: 40px;
  display: flex;
  align-items: center;
  color: #747474;
}

.download-python-link:hover,
.download-notebook-link:hover,
.github-view-link:hover {
  /*border-bottom-color: {{ theme_download_button }};*/
  color: {{ theme_download_button }};
}

/* Navbar */

.section::before {
  content: "";
  display: block;
  height: 50px; /* fixed header height*/
  margin: -70px 0 0; /* negative fixed header height */
}

.navbar {
  background-color: white;
  z-index: 10000;
  box-shadow: -1px 14px 30px -20px rgba(0,0,0,0.3);
}

.navbar li.dropdown {
  width: 250px;
  list-style-type: none;
}

.navbar li:hover > .dropdown-menu {
  display: block;
}

.navbar-brand {
  padding: 0px;
}

.navbar-nav {
  padding-bottom: 1px;
  padding-left: 30px;
}


.navbar .navbar-nav > li {
    transition-duration: 0s;
    margin-left: 20px;
    font-size: initial;
    color: black;
    font-family: 'Noto Sans', 'Roboto', sans-serif !important;
    margin-bottom: -9px;
    border-bottom: 3px solid;
    border-bottom-color: white;
}

.nav-item:hover,
.nav-item.active {
  position: relative;
}

.nav-item:hover:after,
.nav-item.active:after {
    border-bottom: 3px solid;
    content: "";
    border-bottom-color: {{ theme_download_button }}!important;
    position: absolute;
    bottom: -3px;
    width: 80%;
    left: 10%;
}


.navbar.navbar-light .breadcrumb .nav-item .nav-link, .navbar.navbar-light .navbar-nav .nav-item .nav-link {
    color: #000;
    transition: 0s;
}

.nav-link:hover {
    color: rgba(0,0,0,.7)!important;
}

.navbar.navbar-light .breadcrumb .nav-item.active > .nav-link, .navbar.navbar-light .navbar-nav .nav-item.active > .nav-link {
    background-color: inherit!important;
}




.card {
    box-shadow: 0 2px 5px 0 rgba(0,0,0,.05),0 2px 25px 2px rgba(0,0,0,.05)!important;
    border: 0;
    border-radius: 10px!important;
    transition-duration: 0.4s;
    background-color: white;
}


.card:hover {
    box-shadow: 0 2px 5px 0 rgba(0,0,0,.05),0 2px 25px 2px rgba(0,0,0,.2)!important;
    border: 0;
    transition-duration: 0.4s;
    border-radius: 10px!important;
}

/* Input text
-----------------------------------------*/
.md-input {
  position:relative;
  left: -10px;
}

.md-input input {
  font-size:18px;
  padding: 15px 10px 10px 20px;
  display:block;
  width: 109%;
  border:none!important;
  border-bottom:1px solid #ddd!important;
  font-family: unset;
  background-color: #f9f9f9;
}

.md-input input:focus {
  outline:none;
}

.md-input label {
  color: #999;
  font-size: 18px;
  font-weight: 300;
  position: absolute;
  pointer-events: none;
  left: 20px;
  top: 15px;
  transition:0.2s ease all;
  -moz-transition:0.2s ease all;
  -webkit-transition:0.2s ease all;
}

/* active state */
.md-input input:focus ~ label,
.md-input input:valid ~ label {
  top: 4px;
  font-size: 10px;
  color: #5264AE;
}

.md-input input:invalid {
  box-shadow: none;
}

.md-input .bar {
  position:relative;
  display:block;
  width:300px;
}

.md-input .bar:before,
.md-input .bar:after {
  content:'';
  height:1px;
  width:0;
  bottom:1px;
  position:absolute;
  background: {{ theme_download_button }};
  transition:0.2s ease all;
  -moz-transition:0.2s ease all;
  -webkit-transition:0.2s ease all;
  opacity: 0;
}

.md-input .bar:before {
  left:50%;
}

.md-input .bar:after {
  right:50%;
}

.md-input input:focus ~ .bar:before,
.md-input input:focus ~ .bar:after {
  width:50%;
  opacity: 1;
}

div.body > div > span,
.section > span {
    display: block;
    position: relative;
    top: -40px;
    visibility: hidden;
}

dl.attribute > dt:before,
dl.staticmethod > dt:before,
dl.classmethod > dt:before,
dl.method > dt:before {
    content: '';
    display: block;
    position: relative;
    width: 0;
    margin-top: 60px
}

dl.class {
  padding-bottom: 20px;
}

dl.class dd > .rubric {
  margin-top: 60px;
}

dl.class dd > .rubric:last-of-type {
  margin-bottom: -40px;
}

dl.class > dd > table.docutils {
    margin-bottom: -40px;
    /*border-bottom: 1px solid lightgray;*/
}

dd > .collapse-header:first-of-type > h2 {
  margin-top: 70px;
}


dd > .collapse-header {
  margin-top: 60px;
}

.rotate {
    -moz-transition: all .1s linear;
    -webkit-transition: all .1s linear;
    transition: all .1s linear;
}
.rotate.up {
    -moz-transform:rotate(180deg);
    -webkit-transform:rotate(180deg);
    transform:rotate(180deg);
}

.o-tooltip--left::after {
  top: -2px;
  left: -10px;
  font-size: 12px;
}

a.copybtn {
  top: 20px;
  right: 14px;
  opacity: 0.5;
  padding: 0;
}

<<<<<<< HEAD
/* Code tabs
-------------------------------------------------- */

div.sphinx-tabs > .code-tab,
div.sphinx-tabs > div.closeable > button.code-tab[aria-selected="true"] {
  background-color: #f7f7f7; /*tomorrow*/
}

div.sphinx-tabs > .code-tab,
div.sphinx-tabs > div.closeable {
  border-color: #ddd;
}

div.sphinx-tabs > div.closeable > button.code-tab {
  border-color: #ddd #ddd #f7f7f7; /*tomorrow*/
  color: {{ theme_navigation_button }};
}

div.sphinx-tabs > div.closeable > button.code-tab:focus {
  outline: none;
=======
/* Overloaded Python functions
-------------------------------------------------- */
dl.py > dd > ol {
  border-top: 1px solid #ccc;
  list-style: none;
  margin-top: 25px;
  padding-left: 0;
  padding-top: 25px;
}

dl.py > dd > ol > li > p {
  font-style: italic;
  font-weight: bold;
>>>>>>> 29805e4e
}

/* Syntax highlighting
-------------------------------------------------- */

.highlight .hll { background-color: #d6d6d6  !important}
/*.highlight  { background: #ffffff; color: #4d4d4c  !important}*/
.highlight .c { color: #8e908c  !important} /* Comment */
.highlight .err { color: #c82829  !important} /* Error */
.highlight .k { color: #8959a8  !important} /* Keyword */
.highlight .l { color: #f5871f  !important} /* Literal */
.highlight .n { color: #2d2c2c  !important} /* Name */
.highlight .o { color: #3e999f  !important} /* Operator */
.highlight .p { color: #4d4d4c  !important} /* Punctuation */
.highlight .cm { color: #8e908c  !important} /* Comment.Multiline */
.highlight .cp { color: #8e908c  !important} /* Comment.Preproc */
.highlight .c1 { color: #8e908c  !important} /* Comment.Single */
.highlight .cs { color: #8e908c  !important} /* Comment.Special */
.highlight .gd { color: #c82829  !important} /* Generic.Deleted */
.highlight .ge { font-style: italic  !important} /* Generic.Emph */
.highlight .gh { color: #4d4d4c; font-weight: bold  !important} /* Generic.Heading */
.highlight .gi { color: #718c00  !important} /* Generic.Inserted */
/*.highlight .gp { color: #8e908c; font-weight: bold  !important} /* Generic.Prompt */*/
.highlight .gs { font-weight: bold  !important} /* Generic.Strong */
.highlight .gu { color: #3e999f; font-weight: bold  !important} /* Generic.Subheading */
.highlight .kc { color: #8959a8  !important} /* Keyword.Constant */
.highlight .kd { color: #8959a8  !important} /* Keyword.Declaration */
.highlight .kn { color: #3e999f  !important} /* Keyword.Namespace */
.highlight .kp { color: #8959a8  !important} /* Keyword.Pseudo */
.highlight .kr { color: #8959a8  !important} /* Keyword.Reserved */
.highlight .kt { color: #eab700  !important} /* Keyword.Type */
.highlight .ld { color: #718c00  !important} /* Literal.Date */
.highlight .m { color: #d27014  !important} /* Literal.Number */
.highlight .s { color: #718c00  !important} /* Literal.String */
.highlight .na { color: #4271ae  !important} /* Name.Attribute */
.highlight .nb { color: #4d4d4c  !important} /* Name.Builtin */
.highlight .nc { color: #eab700  !important} /* Name.Class */
.highlight .no { color: #c82829  !important} /* Name.Constant */
.highlight .nd { color: #3e999f  !important} /* Name.Decorator */
.highlight .ni { color: #4d4d4c  !important} /* Name.Entity */
.highlight .ne { color: #c82829  !important} /* Name.Exception */
.highlight .nf { color: #4271ae  !important} /* Name.Function */
.highlight .nl { color: #4d4d4c  !important} /* Name.Label */
.highlight .nn { color: #B13A59  !important} /* Name.Namespace */
.highlight .nx { color: #4271ae  !important} /* Name.Other */
.highlight .py { color: #4d4d4c  !important} /* Name.Property */
.highlight .nt { color: #3e999f  !important} /* Name.Tag */
.highlight .nv { color: #c82829  !important} /* Name.Variable */
.highlight .ow { color: #3e999f  !important} /* Operator.Word */
.highlight .w { color: #4d4d4c  !important} /* Text.Whitespace */
.highlight .mf { color: #d27014  !important} /* Literal.Number.Float */
.highlight .mh { color: #d27014  !important} /* Literal.Number.Hex */
.highlight .mi { color: #d27014  !important} /* Literal.Number.Integer */
.highlight .mo { color: #d27014  !important} /* Literal.Number.Oct */
.highlight .sb { color: #718c00  !important} /* Literal.String.Backtick */
.highlight .sc { color: #4d4d4c  !important} /* Literal.String.Char */
.highlight .sd { color: #8e908c  !important} /* Literal.String.Doc */
.highlight .s2 { color: #718c00  !important} /* Literal.String.Double */
.highlight .se { color: #d27014  !important} /* Literal.String.Escape */
.highlight .sh { color: #718c00  !important} /* Literal.String.Heredoc */
.highlight .si { color: #d27014  !important} /* Literal.String.Interpol */
.highlight .sx { color: #718c00  !important} /* Literal.String.Other */
.highlight .sr { color: #718c00  !important} /* Literal.String.Regex */
.highlight .s1 { color: #718c00  !important} /* Literal.String.Single */
.highlight .ss { color: #718c00  !important} /* Literal.String.Symbol */
.highlight .bp { color: #4d4d4c  !important} /* Name.Builtin.Pseudo */
.highlight .vc { color: #c82829  !important} /* Name.Variable.Class */
.highlight .vg { color: #c82829  !important} /* Name.Variable.Global */
.highlight .vi { color: #c82829  !important} /* Name.Variable.Instance */
.highlight .il { color: #d27014  !important} /* Literal.Number.Integer.Long */<|MERGE_RESOLUTION|>--- conflicted
+++ resolved
@@ -2269,7 +2269,6 @@
   padding: 0;
 }
 
-<<<<<<< HEAD
 /* Code tabs
 -------------------------------------------------- */
 
@@ -2290,7 +2289,8 @@
 
 div.sphinx-tabs > div.closeable > button.code-tab:focus {
   outline: none;
-=======
+}
+
 /* Overloaded Python functions
 -------------------------------------------------- */
 dl.py > dd > ol {
@@ -2304,7 +2304,6 @@
 dl.py > dd > ol > li > p {
   font-style: italic;
   font-weight: bold;
->>>>>>> 29805e4e
 }
 
 /* Syntax highlighting
